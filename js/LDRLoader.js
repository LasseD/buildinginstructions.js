--- conflicted
+++ resolved
@@ -1,2861 +1,2855 @@
-'use strict';
-
-/**
- * @author Lasse Deleuran | c-mt.dk and brickhub.org
- * LDR Specification: http://www.ldraw.org/documentation/ldraw-org-file-format-standards.html
- * LDR Specification for back face culling: https://www.ldraw.org/article/415.html
- * LDR Specification for texture mapping:  https://www.ldraw.org/documentation/ldraw-org-file-format-standards/language-extension-for-texture-mapping.html
- *
- * Special note about colors. 
- * LDraw ID's are used for identifying colors efficiently. However. An LDraw color has both an ordinary value and an 'edge' value which can be used for rendering. In order to simplify the data model for storing geometries by colors, geometries colored in edge colors have negative color values with '1' subtracted. An 'edge' color is thus identified by the ID being negative and the LDraw ID can be obtained by negating and subtracting 1. As an example, the ID for the color red is '4', while the gray edge color is '-4-1' = '-5'.
- * This handling of color ID's is internal to the loader and transparent to code that uses LDRLoader.
- *
- * Description of parameters:
- * onLoad is called on completion of loading of all necessary LDraw files.
- * storage should be an instance of LDR.STORAGE, or null. Unloaded files will be attempted to be read from storage before new file requests are attempted.
- * The optional options object has the following optional parameters:
- * - manager: Three.js loading manager. The default loading manager is used if none is present.
- * - onWarning(warningObj) is called when non-breaking errors are encountered, such as unknown colors and unsupported META commands.
- * - onProgress is called when a sub model or texture has been loaded and will also be used by the manager. A texture is detected by having the second parameter 'true'.
- * - onError(errorObj) is called on breaking errors. errorObj has the following properties:
- *  - message: Human-readable error message.
- *  - line: Line number in the loaded file where the error occured.
- *  - subModel: THREE.LDRPartType in which the error occured.
- * - saveFileLines: Set to 'true' if LDR.Line0, LDR.Line1, ... LDR.Line5-objects should be saved on part types. These are used to generate .ldr files.
- * - physicalRenderingAge: Set to 0 for standard cell shaded rendering. Otherwise, this number indicates the age of physical materials to be rendered (older materials will appear yellowed for some colors)
- * - idToUrl(id) is used to translate an id into all potential file locations. Set this function to fit your own directory structure if needed. A normal LDraw directory has files both under /parts and /p and requires you to search for dat files. You can choose to combine the directories to reduce the need for searching, but this is not considered good practice.
- * - idToTextureUrl(id) is used to translate a texture file name into the position where the file can be fetched. By default the file name is made lower case and rpefixed 'textures/' to locate the texture file.
- * - cleanUpPrimitivesAndSubParts can be set to true to perform cleanup of internal geometries to decrease the amount of memory required.
- */
-THREE.LDRLoader = function(onLoad, storage, options) {
-    let self = this;
-
-    this.partTypes = {}; // id => true or part. id is typically something like "parts/3001.dat", and "model.mpd".
-    this.texmaps = {}; // fileName => true or THREE.Texture. fileName is typically something like wall_deco123.png
-    this.texmapListeners = {}; // fileName => list of functions to be called.
-    this.texmapDataurls = []; // [id,dataurl] for sotring inline texmaps.
-    this.unloadedFiles = 0;
-
-    this.onLoad = function() {
-        let unloaded = [];
-        for(let id in self.partTypes) {
-            if(self.partTypes.hasOwnProperty(id)) {
-                let partType = self.partTypes[id];
-                if(partType === true) {
-                    console.warn('Unloaded sub model during cleanup: ' + id);
-                    unloaded.push(id);
-                }
-            }
-        }
-        unloaded.forEach(id => delete self.partTypes[id]);
-
-        onLoad();
-    };
-    this.storage = storage || {retrievePartsFromStorage: (loader, toBeFetched, onDone) => onDone(toBeFetched)}; // If there is no storage, simply act as if the storage is not able to fetch anything.
-
-    this.options = options || {};
-    this.onProgress = this.options.onProgress || function(){};
-    this.onWarning = this.options.onWarning || function(obj){console.dir(obj);};
-    this.onError = this.options.onError || function(obj){console.dir(obj);};
-    this.loader = new THREE.FileLoader(this.options.manager || THREE.DefaultLoadingManager);
-    this.saveFileLines = this.options.saveFileLines || false;
-    this.physicalRenderingAge = this.options.physicalRenderingAge || 0;
-    this.mainModel;
-
-    this.idToUrl = this.options.idToUrl || function(id) {
-	if(!id.endsWith(".dat")){
-	    return [id];
-	}
-        let lowerID = id.toLowerCase();
-	return ["ldraw_parts/"+lowerID, "ldraw_unofficial/"+lowerID];
-    };
-
-    this.idToTextureUrl = this.options.idToTextureUrl || function(id) {
-        let lowerID = id.toLowerCase();
-	return "textures/"+lowerID;
-    };
-
-    this.cleanUpPrimitivesAndSubParts = this.options.cleanUpPrimitivesAndSubParts || false;
-}
-
-/*
- * Load an ldr/mpd/dat file without checking storage first.
- * 
- * id is the file name to load. 
- * id is transformed using 'idToUrl' which can be parsed to the loader using the options parameter in the constructor.
- */
-THREE.LDRLoader.prototype.load = function(id) {
-    let urls = this.idToUrl(id);
-    id = id.toLowerCase().replace('\\', '/'); // Sanitize id. 
-
-    if(this.partTypes[id]) { // Already loaded
-        if(this.partTypes[id] !== true) {
-            this.reportProgress(id);
-        }
-	return;
-    }
-    //console.log('Loading ' + id + ' (' + urls.join(' or ') + ')');
-
-    this.partTypes[id] = true; // Temporary value to prevent concurrent fetching over network.
-
-    let self = this;
-    let onFileLoaded = function(text) {
-	self.parse(text, id);
-	self.unloadedFiles--; // Warning - might have concurrency issue when two threads simultaneously update this!
-	self.reportProgress(id);
-    }
-
-    let urlID = 0;
-    let onError = function(event) {
-        urlID++;
-        if(urlID < urls.length) {
-            self.loader.load(urls[urlID], onFileLoaded, self.onProgress, onError);
-        }
-        else {
-	    console.warn('Failed to load ' + id);
-            self.unloadedFiles--; // Can't load this.
-  	    self.reportProgress(id);
-            self.onError(event);
-        }
-    }
-
-    this.unloadedFiles++;
-    this.loader.load(urls[urlID], onFileLoaded, self.onProgress, onError);
-};
-
-/*
- * Attempt to load multiple files (identified by 'ids', an array od ID's of the files).
- * This method will try to fetch the files from 'storage' prior to loading using 'loader'.
- */
-THREE.LDRLoader.prototype.loadMultiple = function(ids) {
-    let self = this;
-    function onStorageFetchingDone(unloadedParts) {
-        unloadedParts.forEach(id => self.load(id));
-        self.unloadedFiles--;
-        self.reportProgress(ids[0]);
-    }
-    self.unloadedFiles++; // Prevent early exit.
-
-    this.storage.retrievePartsFromStorage(this, ids, onStorageFetchingDone);
-}
-
-/*
- * This function is called when a (sub)file has been loaded. 
- * Also. It will be called every time an unloaded subfile is encountered. 
- * It can not be used to ensure completion of a loded (sub)file!
- * This function always invokes onProgress(id)
- * Also. It checks if all subModels have loaded. If so, it invokes onLoad().
- *
- * id is the id/name of the (sub)file.
- */
-THREE.LDRLoader.prototype.reportProgress = function(id) {
-    this.onProgress(id);
-    if(this.unloadedFiles === 0) {
-	this.onLoad();
-    }
-};
-
-/*
- * Primary parser for LDraw files.
- * 
- * data is the plain text file content.
- */
-THREE.LDRLoader.prototype.parse = function(data, defaultID) {
-    let parseStartTime = new Date();
-    let self = this;
-
-    // BFC Parameters:
-    let CCW = true; // Assume CCW as default
-    let localCull = true;
-    let invertNext = false; // Don't assume that first line needs inverted.
-
-    // Start parsing:
-    let part = new THREE.LDRPartType();
-    let step = new THREE.LDRStep();
-    let loadedParts = [];
-    function closeStep(keepRotation) {
-	part.addStep(step);
-	let rot = step.rotation;
-	step = new THREE.LDRStep();
-	if(keepRotation && rot !== null) {
-	    step.rotation = rot.clone();
-        }
-    }
-
-    // State information:
-    let previousComment;
-    let inHeader = true;
-    let hasFILE = false;
-    let skipPart = false;
-
-    // TEXMAP support:
-    let texmapPlacement = null;
-    let inTexmapFallback = false;
-
-    let dataLines = data.split(/(\r\n)|\n/);
-    for(let i = 0; i < dataLines.length; i++) {
-	let line = dataLines[i];
-	if(!line) {
-	    continue; // Empty line, or 'undefined' due to '\r\n' split.
-	}
-
-	let parts = line.split(' ').filter(x => x !== ''); // Remove empty strings.
-	if(parts.length <= 1) {
-	    continue; // Empty/ empty comment line
-        }
-	let lineType = parseInt(parts[0]);
-        if(lineType === 0 && parts.length > 2 && texmapPlacement && parts[1] === '!:') {
-            parts = parts.slice(2); // Texmap content.
-            lineType = parseInt(parts[0]);
-        }
-
-        let colorID;
-	if(lineType !== 0) {
-	    colorID = parts[1];
-	    if(colorID.length === 9 && colorID.substring(0, 3) === '0x2') {
-		// Direct color: https://www.ldraw.org/article/218.html
-		let hexValue = parseInt(colorID.substring(3), 16);
-		LDR.Colors[hexValue] = {name:'Direct color 0x2'+colorID, value:hexValue, edge:hexValue, direct:colorID};
-		colorID = hexValue;
-	    } 
-	    else if(LDR.Colors[colorID] === undefined) {
-		// This color might be on the form "0x2995220", such as seen in 3626bps5.dat:
-		
-		this.onWarning({message:'Unknown color "' + colorID + '". Black (0) will be shown instead.', line:i, subModel:part});
-		colorID = 0;
-	    }
-	    else {
-		colorID = parseInt(colorID);
-	    }
-	}
-
-        // Expire texmapPlacement:
-        if(texmapPlacement && texmapPlacement.used) {
-            texmapPlacement = null;
-        }
-
-	//console.log("Parsing line " + i + " of type " + lineType + ', color ' + colorID + ": " + line); // Useful if you encounter parse errors.
-
-	let l3 = parts.length >= 3;
-	let is = type => l3 && type === parts[1];
-
-        // Set the model description once header is exited:
-        if(!inHeader && !part.modelDescription && previousComment) {
-	    part.modelDescription = previousComment;
-	    if(previousComment.startsWith("~Unknown part ")) {
-		self.onError({message:'Unknown part "' + part.ID + '" will be shown as a cube.', line:i, subModel:part});
-	    }
-	    previousComment = undefined; // Ready for next part.
-        }
-
-        let p1, p2, p3, p4; // Used in switch.
-	switch(lineType) {
-	case 0:
-            let saveThisCommentLine = true;
-
-            function handleFileLine(originalFileName) {
-                let fileName = originalFileName.toLowerCase().replace('\\', '/'); // Normalize the name by bringing to lower case and replacing backslashes:
-                localCull = true;
-                saveThisCommentLine = false;
-                let isEmpty = part.steps.length === 0 && step.isEmpty();
-                
-                if(isEmpty && !self.mainModel) { // First model
-                    self.mainModel = part.ID = fileName;
-                }
-                else if(isEmpty && self.mainModel && self.mainModel === part.ID) {
-                    console.warn("Special case: Main model ID change from " + part.ID + " to " + fileName);
-                    self.mainModel = part.ID = fileName;
-                }
-                else { // Close model and start new as no FILE directive has been encountered:
-                    closeStep(false);
-                    
-                    if(!part.ID) { // No ID in main model: 
-                        console.warn('No ID in main model - setting default ID "' + defaultID + '"');
-                        part.ID = defaultID;
-			if(!self.mainModel) {
-			    self.mainModel = defaultID;
-			}
-                    }
-                    if(!skipPart) {
-                        self.partTypes[part.ID] = part;
-                        skipPart = false;
-                    }
-                    self.onProgress(part.ID);
-                    loadedParts.push(part);
-                    
-                    part = new THREE.LDRPartType();
-                    inHeader = true;
-                    part.ID = fileName;
-                }
-                part.name = originalFileName;
-            }
-
-	    if(is("FILE")) {
-		hasFILE = true;
-		handleFileLine(parts.slice(2).join(" "));
-                saveThisCommentLine = false;
-	    }
-	    else if(!hasFILE && is("file")) { // Special case where some very old files use '0 file' instead of the proper '0 FILE':
-		handleFileLine(parts.slice(2).join(" "));		
-                saveThisCommentLine = false;
-	    }
-	    else if(is("Name:")) {
-		part.name = parts.slice(2).join(" ");
-		if(part.ID === part.name) { // Consistent 'FILE' and 'Name:' lines.
-		    part.consistentFileAndName = true;
-		}
-                saveThisCommentLine = false;
-	    }
-	    else if(is("Author:")) {
-		part.author = parts.slice(2).join(" ");
-                saveThisCommentLine = false;
-	    }
-	    else if(is("!LICENSE")) {
-		part.license = parts.slice(2).join(" ");
-                saveThisCommentLine = false;
-	    }
-	    else if(is("!LDRAW_ORG")) {
-		part.ldraw_org = parts.slice(2).join(" ");
-                saveThisCommentLine = false;
-	    }
-	    else if(is("!CMDLINE")) {
-		part.preferredColor = parseInt(parts[2].substring(2));
-                saveThisCommentLine = false;
-	    }
-	    else if(parts[1] === "BFC") {
-		// BFC documentation: http://www.ldraw.org/article/415
-		let option = parts[2];
-		switch(option) {
-		case "CERTIFY":
-		    part.certifiedBFC = true;
-		    part.CCW = CCW = true;
-                    saveThisCommentLine = false;
-		    break;
-		case "NOCERTIFY":
-		    part.certifiedBFC = false;
-		    part.CCW = CCW = true; // Doens't matter since there is no culling.
-                    saveThisCommentLine = false;
-		    break;
-		case "INVERTNEXT":
-                    invertNext = true;
-		    break;
-		case "CLIP":
-                    localCull = true;
-		    break;
-		case "NOCLIP":
-                    localCull = false;
-		    break;
-		}
-		
-		// Handle CW/CCW:
-		if(parts[parts.length-1] === "CCW") {
-                    part.CCW = CCW = true;
-		}
-		else if(parts[parts.length-1] === "CW") {
-                    part.CCW = CCW = false;
-		}
-	    }
-	    else if(parts[1] === "STEP") {
-		closeStep(true);
-	    }
-	    else if(parts[1] === "ROTSTEP") {
-		if(parts.length >= 5) {
-		    step.rotation = new THREE.LDRStepRotation(parts[2], parts[3], parts[4], (parts.length === 5 ? "REL" : parts[5]));
-		}
-		else if(parts.length === 3 && parts[2] === "END") {
-		    step.rotation = null;
-		}
-		closeStep(true);
-	    }
-	    else if(parts[1] === "!BRICKHUB_INLINED") {
-		part.inlined = parts.length === 3 ? parts[2] : 'UNKNOWN';
-	    }
-	    else if(parts[1] === "!HISTORY") {
-		part.historyLines.push(parts.slice(2).join(" "));
-	    }
-	    else if(parts[1] === "!TEXMAP") {
-                if(texmapPlacement) { // Expect "0 !TEXMAP FALLBACK" or "0 !TEXMAP END"
-                    if(!(parts.length === 3 && (parts[2] === 'FALLBACK' || parts[2] === 'END'))) {
-                        self.onWarning({message:'Unexpected !TEXMAP line. Expected FALLBACK or END line. Found: "' + line + '".', line:i, subModel:part});
-                        inTexmapFallback = false;
-                        texmapPlacement = null;
-                    }
-                    else if(parts[2] === 'FALLBACK') {
-                        inTexmapFallback = true;
-                    }
-                    else { // !TEXMAP END
-                        inTexmapFallback = false;
-                        texmapPlacement = null;
-                    }
-                }
-                else { // Expect 0 !TEXMAP START | NEXT...
-                    texmapPlacement = new LDR.TexmapPlacement();
-                    texmapPlacement.setFromParts(parts);
-                    if(texmapPlacement.error) {
-                        self.onWarning({message:texmapPlacement.error + ': "' + line + '"', line:i, subModel:part});
-                        texmapPlacement = null;
-                    }
-                }
-                saveThisCommentLine = false;
-	    }
-	    else if(parts[1] === "!DATA" && parts.length === 3 && parts[2] === "START") { // Inline texmap :
-                skipPart = true;
-                // Take over parsing in order to read full encoded block:
-                let encodedContent = '';
-                // Parse encoded content:
-                for(; i < dataLines.length; i++) {
-                    line = dataLines[i]; if(!line) continue;
-                    parts = line.split(' ').filter(x => x !== ''); if(parts.length <= 1) continue; // Empty/ empty comment line
-                    lineType = parseInt(parts[0]);
-                    if(lineType !== 0) {self.onWarning({message:'Unexpected DATA line type ' + lineType + ' is ignored.', line:i, subModel:part}); continue;}
-                    if(parts.length === 3 && parts[1] === '!DATA' && parts[2] === 'END') break; // Done
-                    if(!parts[1].startsWith('!:')) continue;
-
-                    encodedContent += parts[1].substring(2);
-                    if(parts.length > 2) encodedContent += parts.slice(2).join('');
-                }
-                console.warn('Inline texmap file encountered - standard not yet finalized, so errors might occur!');
-
-                let detectMimetype = id => id.endsWith('jpg') || id.endsWith('jpeg') ? 'jpeg' : 'png'; // Only png supported according to the spec.
-		let pid = part.ID;
-                let mimetype = detectMimetype(pid);
-                let dataurl = 'data:image/' + mimetype + ';base64,' + encodedContent;
-                self.texmapDataurls.push({id:pid, mimetype:mimetype, content:encodedContent});
-
-                self.texmaps[pid] = true;
-                self.texmapListeners[pid] = [];
-                let image = new Image();
-                image.onload = function(e) {
-                    let texture = new THREE.Texture(this);
-                    texture.needsUpdate = true;
-                    self.texmaps[pid] = texture;
-                    self.texmapListeners[pid].forEach(l => l(texture));
-                    self.onProgress(pid);
-                };
-                image.src = dataurl;
-
-                saveThisCommentLine = false;
-	    }
-	    else if(LDR.STUDIO && LDR.STUDIO.handleLine(part, parts)) {
-                saveThisCommentLine = false;
-	    }
-	    else if(parts[1][0] === "!") {
-		if(is("!THEME") ||
-		   is("!HELP") ||
-		   is("!KEYWORDS") ||
-		   is("!LPUB") ||
-		   is("!LDCAD") ||
-		   is("!LEOCAD") ||
-		   is("!CATEGORY")) {
-		    // Ignore known commands.
-		}
-		else {
-		    invertNext = false;
-		    self.onWarning({message:'Unknown LDraw command "' + parts[1] + '" is ignored.', line:i, subModel:part});
-		}
-	    }
-	    else {
-		invertNext = false;
-		previousComment = line.substring(2);
-                if(inHeader) {
-                    saveThisCommentLine = false; // previousComment is expected to be the description line in the header, so do not save it.
-                }
-	    }
-	    
-	    // TODO: Buffer exchange commands
-
-	    if(this.saveFileLines && saveThisCommentLine) {
-                let fileLine = new LDR.Line0(parts.slice(1).join(" "));
-                if(inHeader) {
-                    part.headerLines.push(fileLine);
-                }
-                else {
-                    step.fileLines.push(fileLine);
-                }
-            }
-	    break;
-	case 1: // 1 <colour> x y z a b c d e f g h i <file>
-	    for(let j = 2; j < 14; j++) {
-		parts[j] = parseFloat(parts[j]);
-            }
-	    let position = new THREE.Vector3(parts[2], parts[3], parts[4]);
-	    let rotation = new THREE.Matrix3();
-	    rotation.set(parts[5],  parts[6],  parts[7], 
-			 parts[8],  parts[9],  parts[10], 
-			 parts[11], parts[12], parts[13]);
-	    let subModelID = parts.slice(14).join(" ").toLowerCase().replace('\\', '/');
-	    let subModel = new THREE.LDRPartDescription(colorID, position, rotation, subModelID, part.certifiedBFC && localCull, invertNext, texmapPlacement);
-
-            if(!inTexmapFallback) {
-                step.addSubModel(subModel); // Adding the line to the step.
-                if(this.saveFileLines) {
-                    step.fileLines.push(new LDR.Line1(subModel));
-                }
-            }
-            else {
-                texmapPlacement.fallback.addSubModel(subModel);
-            }
-            inHeader = false;
-	    invertNext = false;
-	    break;
-	case 2: // Line "2 <colour> x1 y1 z1 x2 y2 z2"
-	    p1 = new THREE.Vector3(parseFloat(parts[2]), parseFloat(parts[3]), parseFloat(parts[4]));
-	    p2 = new THREE.Vector3(parseFloat(parts[5]), parseFloat(parts[6]), parseFloat(parts[7]));
-
-            if(!inTexmapFallback) {
-                step.addLine(colorID, p1, p2, texmapPlacement);
-                if(this.saveFileLines) {
-                    step.fileLines.push(new LDR.Line2(colorID, p1, p2, texmapPlacement));
-                }
-            }
-            else {
-                texmapPlacement.fallback.addLine(colorID, p1, p2, texmapPlacement);
-            }
-            inHeader = false;
-	    invertNext = false;
-	    break;
-	case 3: // 3 <colour> x1 y1 z1 x2 y2 z2 x3 y3 z3 [u1 v1 u2 v2 u3 v3]
-	    p1 = new THREE.Vector3(parseFloat(parts[2]), parseFloat(parts[3]), parseFloat(parts[4]));
-	    p2 = new THREE.Vector3(parseFloat(parts[5]), parseFloat(parts[6]), parseFloat(parts[7]));
-	    p3 = new THREE.Vector3(parseFloat(parts[8]), parseFloat(parts[9]), parseFloat(parts[10]));
-<<<<<<< HEAD
-	    if(LDR.STUDIO && parts.length === 17) { // Parse texmap UV's
-		LDR.STUDIO.handleTriangleLine(parts);
-	    }
-	    if(!part.certifiedBFC || !localCull) {
-		step.cull = false; // Ensure no culling when step is handled.
-            }
-=======
->>>>>>> 25381610
-
-            if(!inTexmapFallback) {
-                if(CCW === invertNext) {
-                    step.addTrianglePoints(colorID, p3, p2, p1, part.certifiedBFC && localCull, texmapPlacement);
-                }
-                else {
-                    step.addTrianglePoints(colorID, p1, p2, p3, part.certifiedBFC && localCull, texmapPlacement);
-                }
-                if(this.saveFileLines) {
-                    step.fileLines.push(new LDR.Line3(colorID, p1, p2, p3, localCull, invertNext, texmapPlacement));
-                }
-            }
-            else {
-                if(CCW === invertNext) {
-                    texmapPlacement.fallback.addTrianglePoints(colorID, p3, p2, p1, part.certifiedBFC && localCull, texmapPlacement);
-                }
-                else {
-                    texmapPlacement.fallback.addTrianglePoints(colorID, p1, p2, p3, part.certifiedBFC && localCull, texmapPlacement);
-                }
-            }
-
-            inHeader = false;
-	    invertNext = false;
-	    break;
-	case 4: // 4 <colour> x1 y1 z1 x2 y2 z2 x3 y3 z3 x4 y4 z4
-	    p1 = new THREE.Vector3(parseFloat(parts[2]), parseFloat(parts[3]), parseFloat(parts[4]));
-	    p2 = new THREE.Vector3(parseFloat(parts[5]), parseFloat(parts[6]), parseFloat(parts[7]));
-	    p3 = new THREE.Vector3(parseFloat(parts[8]), parseFloat(parts[9]), parseFloat(parts[10]));
-	    p4 = new THREE.Vector3(parseFloat(parts[11]), parseFloat(parts[12]), parseFloat(parts[13]));
-	    if(!part.certifiedBFC || !localCull) {
-		step.cull = false; // Ensure no culling when step is handled.
-            }
-            if(!inTexmapFallback) {
-                if(CCW === invertNext) {
-                    step.addQuadPoints(colorID, p4, p3, p2, p1, part.certifiedBFC && localCull, texmapPlacement);
-                }
-                else {
-                    step.addQuadPoints(colorID, p1, p2, p3, p4, part.certifiedBFC && localCull, texmapPlacement);
-                }
-                if(this.saveFileLines) {
-                    step.fileLines.push(new LDR.Line4(colorID, p1, p2, p3, p4, localCull, invertNext, texmapPlacement));
-                }
-            }
-            else {
-                if(CCW === invertNext) {
-                    texmapPlacement.fallback.addQuadPoints(colorID, p4, p3, p2, p1, part.certifiedBFC && localCull, texmapPlacement);
-                }
-                else {
-                    texmapPlacement.fallback.addQuadPoints(colorID, p1, p2, p3, p4, part.certifiedBFC && localCull, texmapPlacement);
-                }
-            }
-            inHeader = false;
-	    invertNext = false;
-	    break;
-	case 5: // Conditional lines:
-	    p1 = new THREE.Vector3(parseFloat(parts[2]), parseFloat(parts[3]), parseFloat(parts[4]));
-	    p2 = new THREE.Vector3(parseFloat(parts[5]), parseFloat(parts[6]), parseFloat(parts[7]));
-	    p3 = new THREE.Vector3(parseFloat(parts[8]), parseFloat(parts[9]), parseFloat(parts[10]));
-	    p4 = new THREE.Vector3(parseFloat(parts[11]), parseFloat(parts[12]), parseFloat(parts[13]));
-
-            if(!inTexmapFallback) {
-                step.addConditionalLine(colorID, p1, p2, p3, p4, texmapPlacement);
-                if(this.saveFileLines) {
-                    step.fileLines.push(new LDR.Line5(colorID, p1, p2, p3, p4, texmapPlacement));
-                }
-            }
-            else {
-                texmapPlacement.fallback.addConditionalLine(colorID, p1, p2, p3, p4, texmapPlacement);
-            }
-            inHeader = false;
-	    invertNext = false;
-	    break;
-        default:
-            self.onWarning({message:'Unknown command "' + parts[1] + '" is ignored.', line:i, subModel:part});
-            break;
-	}
-    }
-
-    part.addStep(step);
-    if(!part.ID) {
-        part.ID = defaultID; // No name given in file.
-        if(!this.mainModel) {
-            this.mainModel = part.ID;
-        }
-    }
-    if(!skipPart) {
-        this.partTypes[part.ID] = part;
-    }
-    loadedParts.push(part);
-
-    if(LDR.STUDIO) {
-	loadedParts.forEach(part => LDR.STUDIO.handlePart(self, part));
-    }
-
-    this.onPartsLoaded(loadedParts);
-
-    // Save loaded parts into IndexedDB:
-    if(this.storage.db) {
-	if(this.options.hasOwnProperty('key') && this.options.hasOwnProperty('timestamp')) {
-            self.storage.saveInstructionsToStorage(self, self.options.key, self.options.timestamp);
-	}
-        self.storage.savePartsToStorage(loadedParts, self);
-        // Do not call storage.db.close() as there might be other parts that should be saved.
-    }
-
-    // Load textures:
-    this.loadTexmaps();
-
-    //console.log(loadedParts.length + " LDraw file(s) read in " + (new Date()-parseStartTime) + "ms.");
-};
-
-THREE.LDRLoader.prototype.loadTexmaps = function() {
-    let self = this;
-    if(LDR.TexmapPlacements.length > 0) {
-        if(!this.texmapLoader) {
-            this.texmapLoader = new THREE.TextureLoader();
-        }
-
-        function setTexture(texture, file) {
-            self.texmaps[file] = texture;
-            self.texmapListeners[file].forEach(listener => listener(texture));
-        }
-        LDR.TexmapPlacements.forEach(tmp => {
-                let file = tmp.file; // TODO: Can't currently handle glossmaps.
-                if(!self.texmaps.hasOwnProperty(file)) {
-                    self.texmaps[file] = true;
-                    self.texmapListeners[file] = [];
-                    self.texmapLoader.load(self.idToTextureUrl(file),
-                                           t => setTexture(t, file),
-                                           undefined,
-                                           e => self.onError(e));
-                }
-            });
-    }
-}
-
-THREE.LDRLoader.prototype.generate = function(colorID, mc, taskList) {
-    this.loadTexmaps();
-
-    let mainModel = this.getMainModel();
-
-    // Place model in scene:
-    let origo = new THREE.Vector3();
-    let inv = new THREE.Matrix3();
-    inv.set(1,0,0, 0,-1,0, 0,0,-1); // Invert Y, and Z-axis for LDraw
-    
-    // Generate the meshes:
-    if(this.cleanUpPrimitivesAndSubParts) {
-	mainModel.setReferencedFrom(this);
-    }
-    mainModel.generateThreePart(this, colorID, origo, inv, true, false, mc, null, taskList);
-}
-
-THREE.LDRLoader.prototype.onPartsLoaded = function(loadedParts) {
-    let self = this;
-
-    if(!loadedParts) {
-	loadedParts = [];
-	this.applyOnPartTypes(pt => loadedParts.push(pt));
-    }
-    
-    // Load the unknown parts:    
-    let unloadedPartsSet = {};
-    let unloadedPartsList = [];
-    function checkPart(id) {
-        if(!(self.partTypes.hasOwnProperty(id) || unloadedPartsSet.hasOwnProperty(id))) {
-            unloadedPartsSet[id] = true;
-            unloadedPartsList.push(id);
-        }
-    }
-    loadedParts.forEach(pt => pt.steps.forEach(s => s.subModels.forEach(sm => checkPart(sm.ID))));
-
-    // Set part info (part vs non-part):
-    loadedParts.forEach(pt => pt.isPart = pt.computeIsPart(self));
-
-    // Clean up part:
-    loadedParts.forEach(pt => pt.cleanUp(self));
-
-    // Handle assemblies:
-    if(self.options.buildAssemblies) {
-	if(!self.assemblyManager) {
-            self.assemblyManager = new LDR.AssemblyManager(self);
-	}
-	const am = self.assemblyManager;
-	let handleAssemblies = pt => { 
-	    if(!pt.isPart) {
-		pt.steps.forEach(s => am.handleStep(s).forEach(checkPart));
-	    }
-	};
-	loadedParts.forEach(handleAssemblies);
-    }
-
-    if(unloadedPartsList.length > 0) {
-        self.loadMultiple(unloadedPartsList);
-    }
-}
-
-THREE.LDRLoader.prototype.getPartType = function(id) {
-    if(!this.partTypes.hasOwnProperty(id)) {
-        let subModel;
-	if(LDR.Generator && (subModel = LDR.Generator.make(id))) {
-	    return this.partTypes[id] = subModel;
-	}
-        return null;
-    }
-    let pt = this.partTypes[id];
-    if(pt === true) {
-        return null;
-    }
-    return pt;
-}
-
-THREE.LDRLoader.prototype.getMainModel = function() {
-    if(!this.mainModel) {
-        throw 'No main model set for ldrLoader!';
-    }
-    if(!this.partTypes.hasOwnProperty(this.mainModel)) {
-        throw 'Inconsistent internal storage for ldrLoader: No main model!';
-    }
-    let pt = this.partTypes[this.mainModel];
-    if(pt === true) {
-        throw 'Main model not yet loaded!';
-    }
-    return pt;
-}
-
-THREE.LDRLoader.prototype.applyOnPartTypes = function(f) {
-    for(let id in this.partTypes) {
-        if(!this.partTypes.hasOwnProperty(id)) {
-            continue;
-        }
-        let pt = this.partTypes[id];
-        if(pt === true) {
-            continue;
-        }
-        f(pt);
-    }
-}
-
-THREE.LDRLoader.prototype.toLDR = function() {
-    let self = this;
-
-    // Part types:
-    let ret = this.partTypes[this.mainModel].toLDR(this);
-    this.applyOnPartTypes(pt => {
-            if(!(pt.inlined || pt.ID === self.mainModel || pt.isOfficialLDraw())) {
-                ret += pt.toLDR(self);
-            }
-        });
-
-    // Inline texmaps:
-    const CHARACTERS_PER_LINE = 76;
-    function outputDataUrl(id, mimetype, content) {
-        ret += "0 FILE " + id + "\r\n";
-        ret += "0 !DATA START\r\n";
-        let lines = Math.ceil(content.length / CHARACTERS_PER_LINE);
-        for(let i = 0; i < content.length; i += CHARACTERS_PER_LINE) {
-            ret += "0 !:" + content.substr(i, CHARACTERS_PER_LINE) + "\r\n";
-        }
-        ret += "0 !DATA END\r\n\r\n";
-    }
-    this.texmapDataurls.forEach(obj => outputDataUrl(obj.id, obj.mimetype, obj.content));
-
-    return ret;
-}
-
-THREE.LDRLoader.prototype.substituteReplacementParts = function() {
-    let self = this;
-
-    let replacementMap = {};
-    function buildReplacementMap(pt) {
-	if(pt.replacement) {
-	    replacementMap[pt.ID] = pt.replacement;
-	}
-    }
-    this.applyOnPartTypes(buildReplacementMap);
-
-    function fixReplacedParts(pt) {
-	pt.steps.forEach(step => step.subModels.forEach(sm => {
-	    if(replacementMap.hasOwnProperty(sm.ID)) {
-		sm.ID = replacementMap[sm.ID]
-	    }
-	}));
-    }
-    this.applyOnPartTypes(fixReplacedParts);
-}
-
-LDR.hashCode = function(s) {
-    let hash = 0;
-    for(let i = 0; i < s.length; i++) {
-        hash = Math.imul(31, hash) + s.charCodeAt(i) | 0;
-    }
-    return hash;
-}
-
-THREE.LDRLoader.prototype.unpack = function(obj) {
-    let self = this;
-
-    if(!obj.hasOwnProperty('h')) {
-	throw "Missing hash!";
-    }
-
-    let names = obj['names'].split('¤');
-    let hash = LDR.hashCode(obj.names);
-
-    let parts = [];
-    this.mainModel = names[0];
-
-    let arrayI = obj['i'];
-    let arrayF = obj['f'];
-    let arrayS = obj['s'].split('¤');
-    let idxI = 0, idxF = 0, idxS = 0;
-
-    // Unpack texmaps:
-    let numberOfTexmaps = arrayI[idxI++];
-    for(let i = 0; i < numberOfTexmaps; i++) {
-        let tmp = new LDR.TexmapPlacement();
-        [idxI, idxF, idxS] = tmp.unpackFrom(arrayI, arrayF, arrayS, idxI, idxF, idxS, names, self.saveFileLines);
-        if(tmp.idx !== LDR.TexmapPlacements.length) {
-            console.error('Indexing error on packed texmap. Expected ' + LDR.TexmapPlacements.length + ', found ' + tmp.idx);
-        }
-        LDR.TexmapPlacements.push(tmp);
-    }
-
-    // Unpack inline textures:
-    let numberOfDataurls = arrayI[idxI++];
-    for(let i = 0; i < numberOfDataurls; i++) {
-        let id = arrayS[idxS++];
-        let mimetype = arrayS[idxS++];
-        let content = arrayS[idxS++];
-        self.texmapDataurls.push({id:id, mimetype:mimetype, content:content});
-        
-        self.texmaps[id] = true;
-        self.texmapListeners[id] = [];
-        let image = new Image();
-        image.onload = function(e) {
-            let texture = new THREE.Texture(this);
-            texture.needsUpdate = true;
-            self.texmaps[id] = texture;
-            self.texmapListeners[id].forEach(l => l(texture));
-            self.onProgress(id);
-        };
-        let dataurl = 'data:image/' + mimetype + ';base64,' + content;
-        image.src = dataurl;
-    }
-
-    // Unpack all non-parts:
-    names.forEach((name, i) => {
-	let numSteps = arrayI[idxI++];
-	if(numSteps === 0) {
-	    parts.push(name);
-	    return; // Packable part to be loaded normally.
-	}
-	console.log('Unpacking ' + numSteps + ' step for ' + name);
-
-	let pt = new THREE.LDRPartType();
-	pt.ID = pt.name = name;
-	pt.cleanSteps = true;
-
-	for(let j = 0; j < numSteps; j++) {
-	    let step = new THREE.LDRStep();
-	    [idxI, idxF] = step.unpackFrom(arrayI, arrayF, idxI, idxF, names, LDR.TexmapPlacements, self.saveFileLines);
-
-	    // Handle rotation:
-	    let r = arrayI[idxI++];
-	    if(r) {
-		step.rotation = new THREE.LDRStepRotation(arrayF[idxF++], arrayF[idxF++], arrayF[idxF++], r === 1 ? 'ABS' : 'REL');
-	    }
-
-	    pt.steps.push(step);	    
-	}
-
-	if(obj.hasOwnProperty('d'+i)) {
-            pt.modelDescription = obj['d'+i];
-	    hash += LDR.hashCode(pt.modelDescription);
-        }
-	if(obj.hasOwnProperty('n'+i)) {
-	    let inlined = obj['n'+i];
-	    pt.inlined = (inlined === -1) ? 'UNOFFICIAL' : inlined;
-	    hash += LDR.hashCode(pt.inlined);
-	}
-	if(obj.hasOwnProperty('e'+i)) {
-            let encoded = obj['e' + i];
-            pt.certifiedBFC = encoded % 2 === 1;
-            pt.CCW = Math.floor(encoded/2) % 2 === 1;
-	    hash = (23*hash + encoded) | 0;
-	}
-	self.partTypes[name] = pt;
-    });
-
-    obj['i'].forEach(i => hash = (13*hash+i)|0);
-    obj['f'].forEach(f => hash = (17*hash+parseInt(f))|0);
-    hash += LDR.hashCode(obj['s']);
-    if(hash !== obj.h) {
-	throw "Hash check failure for instructions: Computed " + hash + " vs read " + obj.h;
-    }
-
-    this.onPartsLoaded();
-    this.loadTexmaps();
-
-    return parts;
-}
-
-THREE.LDRLoader.prototype.pack = function() {
-    let self = this;
-    let mainModel = this.getMainModel();
-
-    // First find all parts mentioned in those that will be packed:
-    let nameMap = {}; 
-    nameMap[mainModel.ID] = 0;
-    let names = [mainModel.ID];
-    function scanName(id) {
-	if(nameMap.hasOwnProperty(id)) {
-	    return; // Already handled.
-	}
-	nameMap[id] = names.length;
-	names.push(id);
-	let pt = self.getPartType(id);
-	if(!pt) {
-	    throw 'Unknown part type ' + id;
-	}
-	if(!pt.canBePacked()) { // Only parts are packed.
-	    scanNames(pt);
-	}
-    }
-    function scanNames(pt) {
-	pt.steps.forEach(step => step.subModels.forEach(sm => scanName(sm.ID)));
-    }
-    scanNames(mainModel);
-
-    let ret = {names:names.join('¤')};
-    let hash = LDR.hashCode(ret.names);
-    let arrayF = [], arrayI = [], arrayS = [];
-
-    // Pack texmaps:
-    arrayI.push(LDR.TexmapPlacements.length);
-    LDR.TexmapPlacements.forEach(tmp => tmp.packInto(arrayF, arrayI, arrayS, nameMap));
-    
-    // Pack dataurls:
-    arrayI.push(this.texmapDataurls.length);
-    this.texmapDataurls.forEach(x => arrayS.push(x.id, x.mimetype, x.content));
-
-    // Pack everything which could not be packed as parts:
-    names.forEach((id, idx) => {
-	let pt = self.getPartType(id);
-	if(pt.canBePacked() || pt.inlined === 'GENERATED' || pt.inlined === 'IDB') {
-	    arrayI.push(0); // 0 steps to indicate that it should be skipped.
-	    return;
-	}
-
-	arrayI.push(pt.steps.length);
-
-	pt.steps.forEach(step => {
-            step.packInto(arrayF, arrayI, nameMap);
-
-	    // Also handle rotation:
-	    if(step.rotation) {
-		let r = step.rotation;
-		arrayI.push(r === 'ABS' ? 1 : 2);
-		arrayF.push(r.x, r.y, r.z);
-	    }
-	    else {
-		arrayI.push(0);
-	    }
-	});
-	
-	if(pt.isPart) {
-            if(pt.modelDescription) {
-                ret['d' + idx] = pt.modelDescription;
-		hash += LDR.hashCode(pt.modelDescription);
-            }
-            if(pt.inlined) {
-                ret['n' + idx] = (pt.inlined === 'UNOFFICIAL' ? -1 : pt.inlined);
-		hash += LDR.hashCode(pt.inlined);
-            }
-	    let headerCode = (pt.CCW ? 2 : 0) + (pt.certifiedBFC ? 1 : 0);
-            ret['e' + idx] = headerCode;
-	    hash = (23*hash + headerCode) | 0;
-	}
-    });
-
-    if(arrayI.some(val => val > 32767)) {
-	ret['i'] = new Int32Array(arrayI);
-    }
-    else {
-	ret['i'] = new Int16Array(arrayI);
-    }
-    ret['f'] = new Float32Array(arrayF);
-    ret['s'] = arrayS.join('¤');
-
-    ret['i'].forEach(i => hash = (13*hash+i)|0);
-    ret['f'].forEach(f => hash = (17*hash+parseInt(f))|0);
-    hash += LDR.hashCode(ret.s);
-    ret['h'] = hash;
-
-    return ret;
-}
-
-/*
-  Part description: a part (ID) placed (position, rotation) with a
-  given color (16/24 allowed) and invertCCW to allow for sub-parts in DAT-parts.
-*/
-THREE.LDRPartDescription = function(colorID, position, rotation, ID, cull, invertCCW, texmapPlacement) {
-    this.colorID = colorID; // LDraw ID. Negative values indicate edge colors - see top description.
-    this.position = position; // Vector3
-    this.rotation = rotation; // Matrix3
-    this.ID = ID.toLowerCase(); // part.dat lowercase
-    this.cull = cull;
-    this.invertCCW = invertCCW;
-    this.texmapPlacement = texmapPlacement;
-    this.ghost;
-    this.original; // If this PD is a colored clone of an original PD.
-    texmapPlacement && texmapPlacement.use();
-}
-
-THREE.LDRPartDescription.prototype.cloneColored = function(colorID) {
-    if(this.original) {
-	console.dir(this);
-	throw "Cloning non-original PD to color " + colorID;
-    }
-    let c = this.colorID;
-    if(this.colorID === 16) {
-	c = colorID;
-    }
-    else if(this.colorID === 24) {
-	c = -colorID-1;
-    }
-    let ret = new THREE.LDRPartDescription(c, this.position, this.rotation, this.ID,
-					   this.cull, this.invertCCW, this.texmapPlacement);
-    ret.REPLACEMENT_PLI = this.REPLACEMENT_PLI;
-    ret.original = this;
-    ret.ghost = this.ghost || false; // For editor.
-    return ret;
-}
-
-THREE.LDRPartDescription.prototype.placedColor = function(pdColorID) {
-    let colorID = this.colorID;
-    if(colorID === 16) {
-        colorID = pdColorID;
-    }
-    else if(colorID === 24) {
-        colorID = (pdColorID === 16) ? 24 : pdColorID; // Ensure color 24 is propagated correctly when placed for main color (16).
-    }
-    return colorID;
-}
-
-THREE.LDRPartDescription.prototype.toLDR = function(loader) {
-    let pt = loader.getPartType(this.ID);    
-    return '1 ' + this.colorID + ' ' + this.position.toLDR() + ' ' + this.rotation.toLDR() + ' ' + pt.ID + '\r\n';
-}
-
-THREE.LDRPartDescription.prototype.placeAt = function(pd) {
-    // Compute augmented colorID, position, rotation, ID
-    let colorID = this.placedColor(pd.colorID);
-    
-    let position = new THREE.Vector3();
-    position.copy(this.position);
-    position.applyMatrix3(pd.rotation);
-    position.add(pd.position);
-
-    let rotation = new THREE.Matrix3();
-    rotation.multiplyMatrices(pd.rotation, this.rotation);
-
-    let invert = this.invertCCW === pd.invertCCW;
-
-    return new THREE.LDRPartDescription(colorID, position, rotation, this.ID, this.cull, invert, this.texmapPlacement);
-}
-
-THREE.LDRStepRotation = function(x, y, z, type) {
-    this.x = parseFloat(x);
-    this.y = parseFloat(y);
-    this.z = parseFloat(z);
-    this.type = type.toUpperCase();
-}
-
-THREE.LDRStepRotation.equals = function(a, b) {
-    let aNull = !a;
-    let bNull = !b;
-    if(aNull && bNull) {
-	return true;
-    }
-    if(aNull !== bNull) {
-	if(!aNull) {
-	    return a.isDefault();
-	}
-	if(!bNull) {
-	    return b.isDefault();
-	}
-	return false;
-    }
-    return (a.x === b.x) && (a.y === b.y) && (a.z === b.z) && (a.type === b.type);
-}
-
-THREE.LDRStepRotation.prototype.isDefault = function() {
-    return this.type === 'REL' && this.x === 0 && this.y === 0 && this.z === 0;
-}
-
-THREE.LDRStepRotation.prototype.clone = function() {
-    return new THREE.LDRStepRotation(this.x, this.y, this.z, this.type);
-}
-
-THREE.LDRStepRotation.prototype.toLDR= function() {
-    return '0 ROTSTEP ' + this.x + ' ' + this.y + ' ' + this.z + ' ' + this.type + '\r\n';
-}
-
-// Get the rotation matrix by looking at the default camera position:
-THREE.LDRStepRotation.getAbsRotationMatrix = function() {
-    let looker = new THREE.Object3D();
-    looker.position.x = -10000;
-    looker.position.y = -7000;
-    looker.position.z = -10000;
-    looker.lookAt(new THREE.Vector3());
-    looker.updateMatrix();
-    let m0 = new THREE.Matrix4();
-    m0.extractRotation(looker.matrix);
-    return m0;
-}
-THREE.LDRStepRotation.ABS = THREE.LDRStepRotation.getAbsRotationMatrix();
-
-/* 
-   Specification: https://www.lm-software.com/mlcad/Specification_V2.0.pdf (page 7 and 8)
-*/
-THREE.LDRStepRotation.prototype.getRotationMatrix = function(defaultMatrix) {
-    let wx = this.x / 180.0 * Math.PI;
-    let wy = -this.y / 180.0 * Math.PI;
-    let wz = -this.z / 180.0 * Math.PI;
-
-    let s1 = Math.sin(wx);
-    let s2 = Math.sin(wy);
-    let s3 = Math.sin(wz);
-    let c1 = Math.cos(wx);
-    let c2 = Math.cos(wy);
-    let c3 = Math.cos(wz);
-
-    let a = c2 * c3;
-    let b = -c2 * s3;
-    let c = s2;
-    let d = c1 * s3 + s1 * s2 * c3;
-    let e = c1 * c3 - s1 * s2 * s3;
-    let f = -s1 * c2;
-    let g = s1 * s3 - c1 * s2 * c3;
-    let h = s1 * c3 + c1 * s2 * s3;
-    let i = c1 * c2;
-
-    let rotationMatrix = new THREE.Matrix4();
-    rotationMatrix.set(a, b, c, 0,
-		       d, e, f, 0,
-		       g, h, i, 0,
-		       0, 0, 0, 1);
-    let ret = new THREE.Matrix4();
-    if(this.type === "REL") {
-	ret.multiplyMatrices(defaultMatrix, rotationMatrix);
-    }
-    else if(this.type === "ADD") {
-        throw "Unsupported rotation type: ADD!"
-	//ret.copy(currentMatrix).multiply(rotationMatrix);
-    }
-    else { // this.type === ABS
-	ret.multiplyMatrices(THREE.LDRStepRotation.ABS, rotationMatrix);
-    }
-    return ret;
-}
-
-THREE.LDRStepIdx = 0;
-THREE.LDRStep = function() {
-    this.idx = THREE.LDRStepIdx++;
-    this.hasPrimitives = false;
-    this.subModels = [];
-    this.lines = []; // {colorID, p1, p2}
-    this.conditionalLines = []; // {colorID, p1, p2, p3, p4}
-    this.triangles = []; // {colorID, p1, p2, p3, texmapPlacement}
-    this.quads = []; // {colorID, p1, p2, p3, p4, texmapPlacement}
-    this.rotation = null;
-    this.cnt = -1;
-    this.fileLines = [];
-    this.original;
-}
-
-THREE.LDRStep.prototype.pack = function(obj) {
-    let arrayF = [];
-    let arrayI = [];
-    let arrayS = [];
-    
-    // SubModels:
-    let subModelMap = {};
-    let subModelList = [];
-    function mapSubModel(sm) {
-        let id = sm.ID;
-        if(!subModelMap.hasOwnProperty(id)) {
-            subModelMap[id] = subModelList.length;
-	    let shortID = id.substring(0, id.length-4);
-            subModelList.push(shortID);
-        }
-    }
-    this.subModels.forEach(mapSubModel);
-
-    // Texmaps:
-    let texmapPlacements = {}; // idx values of texmaps
-    let numberOfTexmapPlacements = this.getTexmapPlacements(texmapPlacements);
-    arrayI.push(numberOfTexmapPlacements);
-
-    for(let idx in texmapPlacements) {
-        if(texmapPlacements.hasOwnProperty(idx)) {
-            texmapPlacements[idx].fallback.subModels.forEach(mapSubModel);
-        }
-    }
-    for(let idx in texmapPlacements) {
-        if(texmapPlacements.hasOwnProperty(idx)) {
-            texmapPlacements[idx].packInto(arrayF, arrayI, arrayS, subModelMap);
-        }
-    }
-
-    if(arrayS.length > 0) {
-        obj.sx = arrayS.join('|'); // Files for texmaps.
-    }
-    if(subModelList.length > 0) {
-        obj.sp = subModelList.join('|'); // All sub models, including those for fallback geometries.
-    }
-    
-    this.packInto(arrayF, arrayI, subModelMap);
-    
-    if(arrayI.some(val => val > 32767)) {
-        obj.ai = new Int32Array(arrayI);
-    }
-    else {
-        obj.ai = new Int16Array(arrayI);
-    }
-    obj.af = new Float32Array(arrayF);
-}
-
-THREE.LDRStep.prototype.packInto = function(arrayF, arrayI, subModelMap) {
-    arrayI.push(this.subModels.length);
-    function handleSubModel(sm) {
-        if(!subModelMap.hasOwnProperty(sm.ID)) {
-            console.dir(subModelMap);
-            throw "Unknown sub model " + sm.ID + ' not in map!';
-        }
-        arrayI.push(sm.colorID);
-        arrayI.push(sm.texmapPlacement ? sm.texmapPlacement.idx : -1);        
-        arrayI.push((subModelMap[sm.ID] * 4) +
-                    (sm.invertCCW ? 2 : 0) +
-                    (sm.cull ? 1 : 0)); // Encode these three properties into a single int.
-
-        arrayF.push(sm.position.x, sm.position.y, sm.position.z);
-        let e = sm.rotation.elements;
-        for(let x = 0; x < 3; x++) {
-            for(let y = 0; y < 3; y++) {
-                arrayF.push(e[x+y*3]);
-            }
-        }
-    }
-    this.subModels.forEach(handleSubModel);
-
-    // Primitives:
-    function handle(primitives, size, cullInfo) {
-        arrayI.push(primitives.length);
-        primitives.forEach(x => {
-                arrayI.push(x.colorID);
-                if(cullInfo) {
-                    arrayI.push(x.cull ? 1 : 0);
-                }
-                arrayI.push(x.texmapPlacement ? x.texmapPlacement.idx : -1);
-                arrayF.push(x.p1.x, x.p1.y, x.p1.z, 
-                            x.p2.x, x.p2.y, x.p2.z);
-                if(size > 2) {
-                    arrayF.push(x.p3.x, x.p3.y, x.p3.z);
-                }
-                if(size > 3) {
-                    arrayF.push(x.p4.x, x.p4.y, x.p4.z);
-                }
-            });
-    }
-    handle(this.lines, 2, false);
-    handle(this.triangles, 3, true);
-    handle(this.quads, 4, true);
-    handle(this.conditionalLines, 4, false);
-}
-
-THREE.LDRStep.prototype.unpack = function(obj, saveFileLines) {
-    let arrayI = obj.ai;
-    let arrayF = obj.af;
-    let arrayS = obj.sx ? obj.sx.split('|') : []; // texmap files.
-    let subModelList = obj.sp ? obj.sp.split('|').map(x => x += '.dat') : [];
-
-    // Texmaps:
-    let idxI = 0, idxF = 0, idxS = 0;
-
-    let numberOfTexmapPlacements = arrayI[idxI++];
-    let texmapPlacementMap = {};
-    for(let i = 0; i < numberOfTexmapPlacements; i++) {
-        let texmapPlacement = new LDR.TexmapPlacement();
-        [idxI, idxF, idxS] = texmapPlacement.unpackFrom(arrayI, arrayF, arrayS, idxI, idxF, idxS, subModelList, saveFileLines);
-        texmapPlacementMap[texmapPlacement.idx] = texmapPlacement;
-        // Map back into global LDR.TexmapPlacements:
-        texmapPlacement.idx = LDR.TexmapPlacements.length;
-        LDR.TexmapPlacements.push(texmapPlacement);
-    }
-
-    this.unpackFrom(arrayI, arrayF, idxI, idxF, subModelList, texmapPlacementMap, saveFileLines);
-}
-
-THREE.LDRStep.prototype.unpackFrom = function(arrayI, arrayF, idxI, idxF, subModelList, texmapPlacementMap, saveFileLines) {
-    let self = this;
-
-    // Sub Models:
-    let numSubModels = arrayI[idxI++];
-    for(let i = 0; i < numSubModels; i++) {
-        let colorID = arrayI[idxI++];
-        let texmapIdx = arrayI[idxI++];
-        var texmapPlacement = texmapIdx >= 0 ? texmapPlacementMap[texmapIdx] : null;
-        let packed = arrayI[idxI++];
-        let cull = (packed % 2 === 1);
-	packed -= cull ? 1 : 0;
-        let invertCCW = (Math.floor(packed/2) % 2) === 1;
-	packed -= invertCCW ? 2 : 0;
-        let ID = subModelList[packed/4];
-
-        let position = new THREE.Vector3(arrayF[idxF++], arrayF[idxF++], arrayF[idxF++]);
-        let rotation = new THREE.Matrix3();
-        rotation.set(arrayF[idxF++], arrayF[idxF++], arrayF[idxF++], 
-                     arrayF[idxF++], arrayF[idxF++], arrayF[idxF++],
-                     arrayF[idxF++], arrayF[idxF++], arrayF[idxF++]);
-        let subModel = new THREE.LDRPartDescription(colorID, position, rotation, ID, cull, invertCCW, texmapPlacement);
-        this.addSubModel(subModel);
-        if(saveFileLines) {
-            this.fileLines.push(new LDR.Line1(subModel));
-        }
-    }
-
-    // Primitives:
-    function handle(size, cullInfo, makeLine) {
-        let ret = [];
-        let numPrimitives = arrayI[idxI++];
-        for(let i = 0; i < numPrimitives; i++) {
-            let p = {colorID:arrayI[idxI++]};
-            if(cullInfo) {
-                p.cull = arrayI[idxI++]===1;
-            }
-
-            let texmapIdx = arrayI[idxI++];
-            if(texmapIdx >= 0) {
-                p.texmapPlacement = texmapPlacementMap[texmapIdx];
-            }
-
-            p.p1 = new THREE.Vector3(arrayF[idxF++], arrayF[idxF++], arrayF[idxF++]);
-            p.p2 = new THREE.Vector3(arrayF[idxF++], arrayF[idxF++], arrayF[idxF++]);
-            if(size > 2) {
-                p.p3 = new THREE.Vector3(arrayF[idxF++], arrayF[idxF++], arrayF[idxF++]);
-            }
-            if(size > 3) {
-                p.p4 = new THREE.Vector3(arrayF[idxF++], arrayF[idxF++], arrayF[idxF++]);
-            }
-            ret.push(p);
-            if(saveFileLines) {
-                self.fileLines.push(makeLine(p.colorID, p.p1, p.p2, p.p3, p.p4, p.cull, true, p.texmapPlacement));
-            }
-        }
-        return ret;
-    }
-    this.lines = handle(2, false, (c, p1, p2, p3, p4, cull, ccw, tmp) => new LDR.Line2(c, p1, p2, tmp));
-    this.triangles = handle(3, true, (c, p1, p2, p3, p4, cull, ccw, tmp) => new LDR.Line3(c, p1, p2, p3, cull, ccw, tmp));
-    this.quads = handle(4, true, (c, p1, p2, p3, p4, cull, ccw, tmp) => new LDR.Line4(c, p1, p2, p3, p4, cull, ccw, tmp));
-    this.conditionalLines = handle(4, false, (c, p1, p2, p3, p4, cull, ccw, tmp) => new LDR.Line5(c, p1, p2, p3, p4, tmp));
-
-    this.hasPrimitives = this.lines.length > 0 || this.conditionalLines.length > 0 || this.triangles.length > 0 || this.quads.length > 0;
-
-    return [idxI, idxF];
-}
-
-// Count the number of unique texmap placements in the step. Placements are added to the 'seen' map.
-THREE.LDRStep.prototype.getTexmapPlacements = function(seen) {
-    let ret = 0;
-    function handle(p) {
-        if(!p.texmapPlacement) {
-            return;
-        }
-        let idx = p.texmapPlacement.idx;
-        if(seen.hasOwnProperty(idx)) {
-            return;
-        }
-        seen[idx] = p.texmapPlacement;
-        ret++;
-    }
-    this.subModels.forEach(handle);
-    this.triangles.forEach(handle);
-    this.quads.forEach(handle);
-
-    return ret;
-}
-
-THREE.LDRStep.prototype.cloneColored = function(colorID) {
-    if(this.hasPrimitives) {
-        throw "Cannot clone step with primitives!";
-    }
-    let ret = new THREE.LDRStep();
-
-    ret.hasPrimitives = false;
-    ret.subModels = this.subModels.map(subModel => subModel.cloneColored(colorID));
-    ret.rotation = this.rotation;
-    ret.cnt = this.cnt;
-    ret.fileLines = this.fileLines;
-    ret.original = this;
-
-    return ret;
-}
-
-THREE.LDRStep.prototype.toLDR = function(loader, prevStepRotation, isLastStep) {
-    let ret = '';
-
-    // First handle texmaps as they often have to be fixed with proper prefixes:
-    let tmpMap = {}; // idx -> lines.
-    function check(line) {
-        let tmp = line.line1 ? line.desc.texmapPlacement : line.tmp;
-        if(!tmp) {
-            return;
-        }
-        let idx = tmp.idx;
-        if(!tmpMap.hasOwnProperty(idx)) {
-            tmpMap[idx] = [];
-        }
-        tmpMap[idx].push(line);
-    }
-    this.fileLines.forEach(check);
-    for(let idx in tmpMap) {
-        if(tmpMap.hasOwnProperty(idx)) {
-            let lines = tmpMap[idx];
-            ret += LDR.TexmapPlacements[idx].toLDR(lines, loader);        
-        }
-    }
-
-    // Now handle normal lines:
-    function outputLine(line) {
-        if(line.line1 && line.desc.texmapPlacement || line.tmp) {
-            return; // Already output for texmap above.
-        }
-        ret += line.toLDR(loader);
-    }
-    this.fileLines.forEach(outputLine);
-
-    // End with STEP or ROTSTEP:
-    if(!this.rotation) {
-        if(prevStepRotation) {
-            ret += '0 ROTSTEP END\r\n';
-        }
-        else if(!isLastStep) {
-            ret += '0 STEP\r\n';
-        }
-    }
-    else { // We have a rotation. Check against prev:
-        if(THREE.LDRStepRotation.equals(this.rotation, prevStepRotation)) {
-            ret += '0 STEP\r\n';            
-        }
-        else {
-            ret += this.rotation.toLDR();
-        }
-    }
-    return ret;
-}
-
-THREE.LDRStep.prototype.isEmpty = function() {
-    return this.subModels.length === 0 && !this.hasPrimitives;
-}
-
-THREE.LDRStep.prototype.addSubModel = function(subModel) {
-    this.subModels.push(subModel);
-}
-
-THREE.LDRStep.prototype.addLine = function(c, p1, p2, texmapPlacement) {
-    this.hasPrimitives = true;
-    this.lines.push({colorID:c, p1:p1, p2:p2});
-    texmapPlacement && texmapPlacement.use();
-}
-
-THREE.LDRStep.prototype.addTrianglePoints = function(c, p1, p2, p3, cull, texmapPlacement) {
-    this.hasPrimitives = true;
-    this.triangles.push({colorID:c, p1:p1, p2:p2, p3:p3, cull:cull, texmapPlacement:texmapPlacement});
-    texmapPlacement && texmapPlacement.use();
-}
-
-THREE.LDRStep.prototype.addQuadPoints = function(c, p1, p2, p3, p4, cull, texmapPlacement) {
-    this.hasPrimitives = true;
-    this.quads.push({colorID:c, p1:p1, p2:p2, p3:p3, p4:p4, cull:cull, texmapPlacement:texmapPlacement});
-    texmapPlacement && texmapPlacement.use();
-}
-
-THREE.LDRStep.prototype.addConditionalLine = function(c, p1, p2, p3, p4, texmapPlacement) {
-    this.hasPrimitives = true;
-    this.conditionalLines.push({colorID:c, p1:p1, p2:p2, p3:p3, p4:p4});
-    texmapPlacement && texmapPlacement.use();    
-}
-
-/*
-  Return true if the step contains a sub model which is not a part.
-  This could be any sub assembly consisting of multiple parts.
- */
-THREE.LDRStep.prototype.containsNonPartSubModels = function(loader) {
-    if(this.subModels.length === 0) {
-        return false;
-    }
-    // We only have to check first sub model, since steps with sub assemblies will be separate:
-    let firstSubModel = loader.getPartType(this.subModels[0].ID);
-    return !(!firstSubModel || firstSubModel.isPart);
-}
-
-THREE.LDRStep.prototype.containsPartSubModels = function(loader) {
-    if(this.subModels.length === 0) {
-        return false;
-    }
-    let firstSubModel = loader.getPartType(this.subModels[0].ID);
-    return firstSubModel.isPart;
-}
-
-THREE.LDRStep.prototype.countParts = function(loader) {
-    if(this.cnt >= 0) {
-	return this.cnt;
-    }
-    let cnt = 0;
-
-    this.subModels.forEach(function(subModel) {
-	if(subModel.REPLACEMENT_PLI === true) {
-	    return;
-	}
-        let pt = loader.getPartType(subModel.ID);
-	if(!pt) {
-	    console.warn("Unknown part type: " + subModel.ID);
-	    return;
-	}
-        if(pt.isPart) {
-            cnt++;
-        }
-        else {
-            cnt += pt.countParts(loader);
-        }
-    });
-
-    this.cnt = cnt;
-    return cnt;
-}
-
-/*
-  Split all color/partType into separate steps with one step containing only parts.
-  
-  this.subModels = [];
-  this.rotation = null;
- */
-THREE.LDRStep.prototype.cleanUp = function(loader, newSteps) {
-    if(this.isEmpty() || this.hasPrimitives) {
-        newSteps.push(this);
-        return; // Primitive-containing or empty step - just keep existing.
-    }
-
-    // Collect info:
-    let self = this;
-    let parts = [];
-    let subModelsByTypeAndColor = {};
-
-    function handleSubModel(subModelDesc) {
-        let subModel = loader.getPartType(subModelDesc.ID);
-        if(!subModel || subModel.isPart) {
-            parts.push(subModelDesc);
-        }
-        else { // Not a part:
-	    subModel.cleanUp(loader);
-            let key = subModelDesc.colorID + '_' + subModel.ID;
-            if(subModelsByTypeAndColor.hasOwnProperty(key)) {
-                subModelsByTypeAndColor[key].push(subModelDesc);
-            }
-            else {
-                subModelsByTypeAndColor[key] = [subModelDesc];
-            }
-        }
-    }
-    this.subModels.forEach(handleSubModel);
-
-    function push(subModels) {
-        let newStep = new THREE.LDRStep();
-        newStep.subModels = subModels;
-        newStep.rotation = self.rotation ? self.rotation.clone() : null;
-        subModels.forEach(subModel => newStep.fileLines.push(new LDR.Line1(subModel)));
-        newSteps.push(newStep);
-    }
-
-    // Split into separate steps if necessary:
-    for(let key in subModelsByTypeAndColor) {
-        if(subModelsByTypeAndColor.hasOwnProperty(key)) {
-            push(subModelsByTypeAndColor[key]);
-        }
-    }
-
-    // Finally add step for just the parts:
-    if(parts.length > 0) {
-        push(parts);
-    }
-}
-
-THREE.LDRStep.prototype.generateThreePart = function(loader, colorID, position, rotation, cull, invertCCW, mc, taskList) {
-    //console.log("STEP: Creating three part for " + this.subModels.length + " sub models in color " + colorID + ", cull: " + cull + ", invertion: " + invertCCW);
-    let ownInversion = (rotation.determinant() < 0) !== invertCCW; // Adjust for inversed matrix!
-    
-    let transformColor = function(subColorID) {
-	if(subColorID === 16) {
-	    return colorID; // Main color
-        }
-	else if(subColorID === 24) {
-	    return colorID < 0 ? colorID : -colorID-1; // Edge color
-        }
-	return subColorID;
-    }
-
-    let transformPoint = function(p) {
-	let ret = new THREE.Vector3(p.x, p.y, p.z);
-	ret.applyMatrix3(rotation);
-	ret.add(position);
-	return ret;
-    }
-    
-    function handleSubModel(subModelDesc) {
-	let subModelInversion = invertCCW !== subModelDesc.invertCCW;
-	let subModelCull = subModelDesc.cull && cull; // Cull only if both sub model, this step and the inherited cull info is true!
-
-	let subModelColor = transformColor(subModelDesc.colorID);
-	
-	let subModel = loader.getPartType(subModelDesc.ID);
-	if(!subModel) {
-	    loader.onError("Unloaded sub model: " + subModelDesc.ID);
-	    return;
-	}
-	if(subModel.replacement) {
-	    let replacementSubModel = loader.getPartType(subModel.replacement);
-	    if(!replacementSubModel) {
-		throw { 
-		    name: "UnloadedSubmodelException", 
-		    level: "Severe",
-		    message: "Unloaded replaced sub model: " + subModel.replacement + " replacing " + subModelDesc.ID,
-		    htmlMessage: "Unloaded replaced sub model: " + subModel.replacement + " replacing " + subModelDesc.ID,
-		    toString:    function(){return this.name + ": " + this.message;} 
-		};
-	    }
-	    subModel = replacementSubModel;
-	}
-	let nextPosition = transformPoint(subModelDesc.position);
-	let nextRotation = new THREE.Matrix3();
-	nextRotation.multiplyMatrices(rotation, subModelDesc.rotation);
-	subModel.generateThreePart(loader, subModelColor, nextPosition, nextRotation, subModelCull, subModelInversion, mc, subModelDesc, taskList);
-    }
-    
-    // Add submodels:
-    this.subModels.forEach(handleSubModel);
-}
-
-LDR.Line0 = function(txt) {
-    this.txt = txt;    
-    this.line0 = true;
-}
-
-LDR.Line0.prototype.toLDR = function() {
-    return '0 ' + this.txt + '\r\n';
-}
-
-LDR.Line1 = function(desc) {
-    this.desc = desc; // LDRPartDescription
-    this.line1 = true;
-}
-
-LDR.Line1.prototype.toLDR = function(loader) {
-    return this.desc.toLDR(loader);
-}
-
-LDR.convertFloat = function(x) {
-    x = x.toFixed(6); // Allow at most 6 decimals.
-    for(let i = 0; i <= 6; i++) {
-        let tmp = parseFloat(x).toFixed(i);
-        if(parseFloat(tmp) === parseFloat(x)) {
-            return tmp; // Don't output too many '0's.
-        }
-    }
-    return x;
-}
-
-THREE.Vector3.prototype.toLDR = function() {
-    return LDR.convertFloat(this.x) + ' ' + LDR.convertFloat(this.y) + ' ' + LDR.convertFloat(this.z);
-}
-
-THREE.Matrix3.prototype.toLDR = function() {
-    let e = this.elements;
-    let rowMajor = [e[0], e[3], e[6],
-                    e[1], e[4], e[7],
-                    e[2], e[5], e[8]]
-    return rowMajor.map(LDR.convertFloat).join(' ');
-}
-
-LDR.Line2 = function(c, p1, p2, tmp) {
-    this.c = c;
-    this.p1 = p1;
-    this.p2 = p2;
-    this.tmp = tmp;
-    this.line2 = true;
-}
-
-LDR.Line2.prototype.toLDR = function() {
-    return '2 ' + this.c + ' ' + this.p1.toLDR() + ' ' + this.p2.toLDR() + '\r\n';
-}
-
-LDR.Line3 = function(c, p1, p2, p3, cull, ccw, tmp) {
-    this.c = c;
-    this.p1 = p1;
-    this.p2 = p2;
-    this.p3 = p3;
-    this.cull = cull;
-    this.ccw = ccw;
-    this.tmp = tmp;
-    this.line3 = true;
-}
-
-LDR.Line3.prototype.toLDR = function() {
-    return '3 ' + this.c + ' ' + this.p1.toLDR() + ' ' + this.p2.toLDR() + ' ' + this.p3.toLDR() + '\r\n';
-}
-
-LDR.Line4 = function(c, p1, p2, p3, p4, cull, ccw, tmp) {
-    this.c = c;
-    this.p1 = p1;
-    this.p2 = p2;
-    this.p3 = p3;
-    this.p4 = p4;
-    this.cull = cull;
-    this.ccw = ccw;
-    this.tmp = tmp;
-    this.line4 = true;
-}
-
-LDR.Line4.prototype.toLDR = function() {
-    return '4 ' + this.c + ' ' + this.p1.toLDR() + ' ' + this.p2.toLDR() + ' ' + this.p3.toLDR() + ' ' + this.p4.toLDR() + '\r\n';
-}
-
-LDR.Line5 = function(c, p1, p2, p3, p4, tmp) {
-    this.c = c;
-    this.p1 = p1;
-    this.p2 = p2;
-    this.p3 = p3;
-    this.p4 = p4;
-    this.tmp = tmp;
-    this.line5 = true;
-}
-
-LDR.Line5.prototype.toLDR = function() {
-    return '4 ' + this.c + ' ' + this.p1.toLDR() + ' ' + this.p2.toLDR() + ' ' + this.p3.toLDR() + ' ' + this.p4.toLDR() + '\r\n';
-}
-
-THREE.LDRPartType = function() {
-    this.name; // The value for '0 FILE' and '0 Name:'.
-    this.ID = null; // this.name, but lower case and with backslashes replaced with forward slashes.
-    this.modelDescription;
-    this.author;
-    this.license;
-    this.steps = [];
-    this.headerLines = [];
-    this.historyLines = [];
-    this.lastRotation = null;
-    this.replacement;
-    this.inlined;
-    this.ldraw_org;
-    this.geometry;
-    this.cnt = -1;
-    this.cleanSteps = false;
-    this.certifiedBFC;
-    this.CCW;
-    this.consistentFileAndName;
-
-    // To support early cleanup:
-    this.referencedFrom = {};
-    this.references = 0;
-}
-
-THREE.LDRPartType.prototype.setReferencedFrom = function(ldrLoader) {
-    let self = this;
-    function handle(sm) {
-	let pt = ldrLoader.getPartType(sm.ID);
-	if(!pt.referencedFrom.hasOwnProperty(self.ID)) {
-	    pt.referencedFrom[self.ID] = true;
-	    pt.references++;
-	}
-    }
-    this.steps.forEach(step => step.subModels.forEach(handle));
-}
-
-THREE.LDRPartType.prototype.canBePacked = function() {
-    return (!this.inlined || (this.inlined === 'OFFICIAL')) && // Only pack official parts (not 'GENERATED' (from LDRGenerator) or 'IDB' (unpacked from IndexedDB).
-           this.isPart && // Should be a part.
-           this.license === 'Redistributable under CCAL version 2.0 : see CAreadme.txt' &&
-	   this.ldraw_org && // And an LDRAW_ORG statement.
-           !this.ldraw_org.startsWith('Unofficial_'); // Double-check that it is official.
-}
-
-THREE.LDRPartType.prototype.pack = function(loader) {
-    let ret = {};
-    let id = this.ID;
-    if(id.endsWith('.dat')) {
-        id = id.substring(0, id.length-4);
-    }
-    ret.ID = id;
-
-    let step0 = this.steps[0];
-    step0.pack(ret);
-    // Ignore headers and history to save space.
-    ret.md = this.modelDescription;
-    ret.e = (this.CCW ? 2 : 0) + (this.certifiedBFC ? 1 : 0);
-    ret.d = this.ldraw_org;
-
-    let hash = LDR.hashCode(ret.md);
-    hash = (23*hash + ret.e) | 0;
-    hash += LDR.hashCode(ret.d);
-    if(ret.sx) {
-	hash += LDR.hashCode(ret.sx);
-    }
-    if(ret.sp) {
-	hash += LDR.hashCode(ret.sp);
-    }
-    ret.ai.forEach(i => hash = (13*hash+i)|0);
-    ret.af.forEach(f => hash = (17*hash+parseInt(f))|0);
-    ret.h = hash;
-
-    return ret;
-}
-
-THREE.LDRPartType.prototype.unpack = function(obj, saveFileLines) {
-    if(!obj.hasOwnProperty('h')) {
-	throw "Missing hash!";
-    }
-
-    this.ID = this.name = obj.ID + '.dat';
-    this.modelDescription = obj.md;
-    let step = new THREE.LDRStep();
-    step.unpack(obj, saveFileLines);
-    this.steps = [step];
-    this.certifiedBFC = obj.e % 2 === 1;
-    this.CCW = Math.floor(obj.e/2) % 2 === 1;
-    this.inlined = 'IDB';
-    this.isPart = true;
-    this.ldraw_org = obj.d;
-
-    let hash = LDR.hashCode(obj.md);
-    hash = (23*hash + obj.e) | 0;
-    hash += LDR.hashCode(obj.d);
-    if(obj.sx) {
-	hash += LDR.hashCode(obj.sx);
-    }
-    if(obj.sp) {
-	hash += LDR.hashCode(obj.sp);
-    }
-    obj.ai.forEach(i => hash = (13*hash+i)|0);
-    obj.af.forEach(f => hash = (17*hash+parseInt(f))|0);
-    if(hash !== obj.h) {
-	throw "Hash check failure for Part Type: " + hash + " vs " + obj.h;
-    }
-}
-
-THREE.LDRPartType.prototype.purgePart = function(loader, ID) {
-    if(this.isPart) {
-        return;
-    }
-    function handleStep(step) {
-        step.subModels = step.subModels.filter(sm => sm.ID !== ID);
-        if(step.subModels.length === 0) {
-            step.RM = true;
-        }
-        else {
-            step.subModels.forEach(sm => loader.getPartType(sm.ID).purgePart(loader, ID));
-        }
-    }
-    this.steps.forEach(handleStep);
-    this.steps = this.steps.filter(step => !step.RM);
-}
-
-/*
-  Clean up all steps.
-  This can cause additional steps (such as when a step contains both parts and sub models.
- */
-THREE.LDRPartType.prototype.cleanUp = function(loader) {
-    if(this.cleanSteps) {
-        return; // Already done.
-    }
-
-    if(this.isReplacedPart()) {
-	this.replacement = this.steps[0].subModels[0].ID;
-	if(this.replacement !== 'box.dat') { // Being replaced by box.dat indicates unknown part substitution, so warning has already been raised.
-	    loader.onWarning({message:'The part "' + this.ID + '" has been replaced by "' + this.replacement + '".', line:0, subModel:this});
-	}
-    }
-    else {
-	let newSteps = [];
-	this.steps.forEach(step => step.cleanUp(loader, newSteps));
-	if(newSteps.length === 0) { // Empty!
-	    loader.getMainModel().purgePart(loader, this.ID);
-	    return;
-	}
-	this.steps = newSteps;
-    }
-
-    this.cleanSteps = true;
-}
-
-THREE.LDRPartType.prototype.toLDR = function(loader) {
-    let ret = '0 FILE ' + this.ID + '\r\n';
-    if(this.modelDescription) {
-        ret += '0 ' + this.modelDescription + '\r\n';
-    }
-    if(this.name) {
-	ret += '0 Name: ' + this.name + '\r\n';
-    }
-    if(this.author) {
-        ret += '0 Author: ' + this.author + '\r\n';
-    }
-    if(this.ldraw_org) {
-        ret += '0 !LDRAW_ORG ' + this.ldraw_org + '\r\n';
-    }
-    if(this.license) {
-        ret += '0 !LICENSE ' + this.license + '\r\n';
-    }
-    if(this.isPart) { // BFC Statement:
-        if(!this.certifiedBFC) {
-            ret += '0 BFC NOCERTIFY\r\n';            
-        }
-        else {
-            ret += '0 BFC CERTIFY ' + (this.CCW ? 'CCW' : 'CW') + '\r\n';
-        }
-    }
-    if(this.headerLines.length > 0) {
-        ret += '\r\n'; // Empty line before additional header lines, such as 'THEME' and 'KEYWORDS'
-        this.headerLines.forEach(line => ret += line.toLDR(loader));
-    }
-    if(this.hasOwnProperty('preferredColor')) {
-        ret += '\r\n0 !CMDLINE -c' + this.preferredColor + '\r\n';
-    }
-    if(this.historyLines.length > 0) {
-        ret += '\r\n';
-        this.historyLines.forEach(hl => ret += '0 !HISTORY ' + hl + '\r\n');
-    }
-    if(this.steps.length > 0) {
-        ret += '\r\n';
-        this.steps.forEach((step, idx, a) => ret += step.toLDR(loader, idx === 0 ? null : a[idx-1].rotation, idx === a.length-1));
-    }
-    ret += '\r\n';
-    return ret;
-}
-
-THREE.LDRPartType.prototype.ensureGeometry = function(loader) {
-    if(this.geometry) {
-	return; // Already prepared.
-    }
-    this.geometry = new LDR.LDRGeometry();
-    this.geometry.fromPartType(loader, this);
-    if(loader.cleanUpPrimitivesAndSubParts) {
-	this.removePrimitivesAndSubParts(loader);
-    }
-}
-
-THREE.LDRPartType.prototype.removePrimitivesAndSubParts = function(loader, parentID) {
-    if(!this.steps) {
-	return; // When called multiple times from the final part.
-    }
-    if(parentID) {
-	if(this.referencedFrom.hasOwnProperty(parentID)) {
-	    delete this.referencedFrom[parentID];
-	    this.references--;
-	}
-    }
-
-    // Propagate:
-    let ID = this.ID;
-    function handleSM(sm) {
-	let pt = loader.getPartType(sm.ID);
-	pt.removePrimitivesAndSubParts(loader, ID);
-    }
-    this.steps.forEach(step => step.subModels && step.subModels.forEach(handleSM));
-
-    // Perform cleanup only if no references left:
-    if(this.references === 0) {
-	delete this.steps;
-    }
-}
-
-THREE.LDRPartType.prototype.addStep = function(step) {
-    if(step.isEmpty() && this.steps.length === 0) {
-	return; // Totally illegal step.
-    }
-    
-    // Update rotation in case of ADD;
-    if(step.rotation && step.rotation.type === "ADD") {
-        if(!this.lastRotation) {
-            step.rotation.type = "REL";
-        }
-        else {
-            step.rotation = new THREE.LDRStepRotation(step.rotation.x + this.lastRotation.x,
-                                                      step.rotation.y + this.lastRotation.y,
-                                                      step.rotation.z + this.lastRotation.z,
-                                                      this.lastRotation.type);
-        }
-    }
-    
-    let sameRotation = THREE.LDRStepRotation.equals(step.rotation, this.lastRotation);
-    if(step.isEmpty() && sameRotation) {
-	return; // No change.
-    }
-    if(this.steps.length > 0) {
-	let prevStep = this.steps[this.steps.length-1];
-	if(prevStep.isEmpty() && sameRotation) {
-	    // Special case: Merge into previous step:
-	    this.steps[this.steps.length-1] = step;
-	    return;
-	}
-    }
-    this.steps.push(step);
-    this.lastRotation = step.rotation;
-}
-    
-THREE.LDRPartType.prototype.generateThreePart = function(loader, c, p, r, cull, inv, mc, pd, taskList) {
-    if(!this.geometry) {
-	if(this.isPart) {
-            if(taskList) {
-                let self = this;
-                taskList.push(() => self.generateThreePart(loader, c, p, r, cull, inv, mc, pd));
-                mc.expandBoundingBoxByPoint(p); // Assumes p is within the part.
-                return;
-            }
-            else {
-                this.ensureGeometry(loader);
-            }
-	}
-	else {
-            this.steps.forEach(step => step.generateThreePart(loader, c, p, r, cull, inv, mc, taskList));
-	    return;
-	}
-    }
-
-    if(loader.physicalRenderingAge === 0) {
-        this.geometry.buildGeometriesAndColors();
-    }
-    else {
-        this.geometry.buildPhysicalGeometriesAndColors();
-    }
-    
-    let m4 = new THREE.Matrix4();
-    let m3e = r.elements;
-    m4.set(
-	m3e[0], m3e[3], m3e[6], p.x,
-	m3e[1], m3e[4], m3e[7], p.y,
-	m3e[2], m3e[5], m3e[8], p.z,
-	0, 0, 0, 1
-    );
-    
-    if(this.geometry.lineGeometry) {
-	let material = new LDR.Colors.buildLineMaterial(this.geometry.lineColorManager, c, false);
-	let normalLines = new THREE.LineSegments(this.geometry.lineGeometry, material);
-	normalLines.applyMatrix(m4);
-	mc.addLines(normalLines, pd, false);
-    }
-    
-    if(this.geometry.conditionalLineGeometry) {
-	let material = new LDR.Colors.buildLineMaterial(this.geometry.lineColorManager, c, true);
-	let conditionalLines = new THREE.LineSegments(this.geometry.conditionalLineGeometry, material);
-	conditionalLines.applyMatrix(m4);
-	mc.addLines(conditionalLines, pd, true);
-    }
-    
-    if(loader.physicalRenderingAge === 0) { // Simple rendering:
-        if(this.geometry.triangleGeometries.hasOwnProperty(16)) { // Normal triangle geometry:
-            let material = new LDR.Colors.buildTriangleMaterial(this.geometry.triangleColorManager, c, false);
-            let mesh = new THREE.Mesh(this.geometry.triangleGeometries[16].clone(), material); // Using clone to ensure matrix in next line doesn't affect other usages of the geometry..
-            mesh.geometry.applyMatrix(m4);
-            //mesh.applyMatrix(m4); // Doesn't work for LDraw library as the matrix needs to be decomposable to position, quaternion and scale.
-            if(LDR.Colors.isTrans(c)) {
-                mc.addTrans(mesh, pd);
-            }
-            else {
-                mc.addOpaque(mesh, pd);
-            }            
-        }
-    }
-    else { // Physical rendering:
-        for(let tc in this.geometry.triangleGeometries) {
-            if(!this.geometry.triangleGeometries.hasOwnProperty(tc)) {
-                continue;
-            }
-            let g = this.geometry.triangleGeometries[tc];
-
-            let shownColor = tc === '16' ? c : tc;
-            let material = LDR.Colors.buildStandardMaterial(shownColor);
-            let mesh = new THREE.Mesh(g.clone(), material);
-            mesh.castShadow = true;
-            mesh.geometry.applyMatrix(m4);
-            
-            if(LDR.Colors.isTrans(shownColor)) {
-                mc.addTrans(mesh, pd);
-            }
-            else {
-                mc.addOpaque(mesh, pd);
-            }            
-        }
-    }
-
-    let self = this;
-    for(let idx in this.geometry.texmapGeometries) { // Texmap geometries:
-        if(!this.geometry.texmapGeometries.hasOwnProperty(idx)) {
-            continue;
-        }
-        this.geometry.texmapGeometries[idx].forEach(obj => {
-                let g = obj.geometry, c2 = obj.colorID;
-                let c3 = c2 === '16' ? c : c2;
-                let textureFile = LDR.TexmapPlacements[idx].file;
-
-                let material;
-                let buildMaterial, setMap;
-                if(loader.physicalRenderingAge === 0 || !true) {
-                    buildMaterial = t => LDR.Colors.buildTriangleMaterial(self.geometry.triangleColorManager, c3, t);
-                    setMap = t => material.uniforms.map = {type:'t',value:t};
-                }
-                else {
-                    buildMaterial = t => LDR.Colors.buildStandardMaterial(c3, t);
-                    setMap = t => material.map = t;
-                }
-
-                if(loader.texmaps[textureFile] === true) {
-                    material = buildMaterial(true);
-                    function setTexmap(t) {
-                        setMap(t);
-                        material.needsUpdate = true;
-                        loader.onProgress(textureFile);
-                    }
-                    loader.texmapListeners[textureFile].push(setTexmap);
-                }
-                else {
-                    let texture = loader.texmaps[textureFile];
-                    material = buildMaterial(texture);
-                }
-
-                let mesh = new THREE.Mesh(g.clone(), material);
-                mesh.geometry.applyMatrix(m4);
-                if(LDR.Colors.isTrans(c3)) {
-                    mc.addTrans(mesh, pd);
-                }
-                else {
-                    mc.addOpaque(mesh, pd);
-                }
-            });
-    }
-
-
-    let b = this.geometry.boundingBox;
-    mc.expandBoundingBox(b, m4);
-}
-    
-THREE.LDRPartType.prototype.isPrimitive = function() {
-    if(!this.ldraw_ord) {
-        return false;
-    }
-    let lo = this.ldraw_org.split(' ')[0]; // First token.
-    return lo === 'Primitive' || lo === 'Subpart' || lo === '8_Primitive' || lo === '48_Primitive';
-}
-
-THREE.LDRPartType.prototype.computeIsPart = function(loader) {
-    // Simple checks:
-    if(this.steps.length !== 1) {
-        return false; // No steps in parts.
-    }
-    let s = this.steps[0];
-    if(s.hasPrimitives) {
-        return true; // Contains line, triangle or quad primitives.
-    }
-
-    // LDRAW_ORG checks:
-    if(this.isOfficialLDraw()) {
-        return true;
-    }
-    
-    // Check sub-models. If any is a primitive or subpart, then this is a part:
-    for(let i = 0; i < s.subModels.length; i++) {
-        let t = loader.getPartType(s.subModels[i].ID);
-	if(t) {
-            if(t.isPrimitive()) {
-                return true;
-            }
-            if(t.steps.length !== 1) {
-                return false; // Sub model is not a part.
-            }
-        }
-    }
-
-    return this.ID.endsWith('.dat'); // Unsafe check as some old models used 'dat' for non-parts, but what can we do?
-}
-
-// Official LDraw part types: https://www.ldraw.org/article/398.html
-THREE.LDRPartType.prototype.isOfficialLDraw = function() {
-    if(!this.ldraw_org) {
-        return false;
-    }
-    let lo = this.ldraw_org.split(' ')[0]; // First token.
-    return lo === 'Part' || lo === 'Primitive' || lo === 'Subpart' || 
-           lo === '8_Primitive' || lo === '48_Primitive' || lo === 'Shortcut';
-}
-
-THREE.LDRPartType.prototype.isReplacedPart = function() {
-    if(!this.isPart) {
-	return false; // Not a part
-    }
-    let step = this.steps[0];
-    if(step.hasPrimitives || step.subModels.length !== 1) {
-	return false; // Has primitives or is not consisting of a single sub model.
-    }
-    let sm = step.subModels[0];
-    if(sm.colorID !== 16 || sm.position.x !== 0 || sm.position.y !== 0 || sm.position.z !== 0) {
-	return false; // Not color 16 or at position (0,0,0).
-    }
-    let e = sm.rotation.elements;
-    let check = [1,0,0,0,1,0,0,0,1];
-    for(let i = 0; i < 9; i++) {
-	if(e[i] !== check[i]) {
-	    return false; // Not default rotation.
-	}
-    }
-    return true;
-}
-
-THREE.LDRPartType.prototype.countParts = function(loader) {
-    if(this.cnt >= 0 || this.isPart) {
-	return this.cnt;
-    }
-    this.cnt = this.steps.map(step => step.countParts(loader)).reduce((a,b)=>a+b, 0);
-    return this.cnt;
-}
-
-/*
-  0 !TEXMAP (START | NEXT) <method> <parameters> <pngfile> [GLOSSMAP pngfile]
- */
-LDR.TexmapPlacements = [];
-LDR.TexmapPlacement = function() { // Can be set either from parts when read from LDraw file, or from packed indexeddb object.
-    this.type; // 0 = planar, 1 = cylindrical, 2 = spherical.
-    this.p = [];
-
-    //this.a;
-    //this.b;
-    this.file;
-    //this.glossmapFile;
-    this.fallback = new THREE.LDRStep();
-
-    //this.nextOnly;
-    //this.used = false; // If this texmap placement is of type 'NEXT' then it can only be used for one line below.
-    //this.error; // Set if error during initialization.
-    this.idx; // Index in LDR.TexmapPlacements
-}
-
-LDR.TexmapPlacement.prototype.setFromParts = function(parts) {
-    if(parts.length < 13) {
-        this.error = 'Too few arguments on !TEXMAP line';
-        return;
-    }
-    if(parts[2] === 'START') {
-        // OK
-    }
-    else if(parts[2] === 'NEXT') {
-        this.nextOnly = true;
-    }
-    else {
-        this.error = 'Unexpected first !TEXMAP command';
-        return;
-    }
-
-    let idx = 4;
-    for(let i = 0; i < 3; i++) {
-        this.p.push(new THREE.Vector3(parseFloat(parts[idx++]), parseFloat(parts[idx++]), parseFloat(parts[idx++])));
-    }
-
-    if(parts[3] === 'PLANAR') {
-        this.setPlanar();
-    }
-    else if(parts[3] === 'CYLINDRICAL' && parts.length > 13) {
-        this.a = parseFloat(parts[idx++]) * Math.PI / 180;
-        this.setCylindrical();
-    }
-    else if(parts[3] === 'SPHERICAL' && parts.length > 14) {
-        this.a = parseFloat(parts[idx++]) * Math.PI / 180;
-        this.b = parseFloat(parts[idx++]) * Math.PI / 180;
-        this.setSpherical();
-    }
-    else {
-        this.error = 'Unexpected method in !TEXMAP command or not enough parameters';
-        return;
-    }
-
-    this.file = parts[idx];
-    if(parts[parts.length-2] === 'GLOSSMAP') {
-        this.glossmapFile = parts[idx+2];
-    }
-
-    this.idx = LDR.TexmapPlacements.length;
-    LDR.TexmapPlacements.push(this);
-}
-
-LDR.TexmapPlacement.prototype.use = function() {
-    if(this.nextOnly) {
-        this.used = true;
-    }
-}
-
-LDR.TexmapPlacement.prototype.setPlanar = function() {
-    this.type = 0; // 0 for planar.
-
-    // Normal and lenth squared for plane P1:
-    this.N1 = new THREE.Vector3(); this.N1.subVectors(this.p[1], this.p[0]);
-    this.N1LenSq = this.N1.lengthSq();
-    this.D1 = -this.N1.dot(this.p[1]);
-    
-    // Normal and lenth squared for plane P2:
-    this.N2 = new THREE.Vector3(); this.N2.subVectors(this.p[2], this.p[0]);
-    this.N2LenSq = this.N2.lengthSq();
-    this.D2 = -this.N2.dot(this.p[2]);
-    
-    this.getUV = this.getUVPlanar;
-}
-
-LDR.TexmapPlacement.prototype.setCylindrical = function() {
-    this.type = 1; // 1 for cylindrical.
-
-    this.n = new THREE.Vector3(); this.n.subVectors(this.p[1], this.p[0]);
-    this.nLen = this.n.length();
-    this.n.normalize();
-    this.D = -this.n.dot(this.p[1]);
-
-    let p3 = this.projectPointToPlane(this.n, this.p[0], this.p[2]);
-    this.m = new THREE.Vector3(); this.m.subVectors(p3, this.p[0]);
-
-    this.getUV = this.getUVCylindrical;
-}
-
-LDR.TexmapPlacement.prototype.setSpherical = function() {
-    this.type = 2; // 2 for spherical.
-
-    // n = p1p2
-    this.n = new THREE.Vector3(); this.n.subVectors(this.p[1], this.p[0]);
-    this.m = new THREE.Vector3(); this.m.subVectors(this.p[2], this.p[0]);
-    // N1 = Normal of P1:
-    this.N1 = new THREE.Vector3(); this.N1.crossVectors(this.n, this.m); this.N1.normalize();
-    this.D = -this.N1.dot(this.p[0]);
-    // N2 = Normal of P2:
-    //this.N2 = new THREE.Vector3(); this.N2.crossVectors(this.n, this.N1); this.N2.normalize();
-    
-    this.getUV = this.getUVSpherical;
-}
-
-LDR.TexmapPlacement.prototype.packInto = function(arrayF, arrayI, arrayS, subModelMap) {
-    arrayI.push(this.idx, this.type);
-    this.p.forEach(pt => arrayF.push(pt.x, pt.y, pt.z));
-    if(this.type > 0) {
-        arrayF.push(this.a);
-    }
-    if(this.type > 1) {
-        arrayF.push(this.b);
-    }
-
-    // Files:
-    if(this.glossmapFile) {
-        arrayI.push(2);
-        arrayS.push(this.glossmapFile);
-        arrayS.push(this.file);
-    }
-    else {
-        arrayI.push(1);
-        arrayS.push(this.file);
-    }
-
-    this.fallback.packInto(arrayF, arrayI, subModelMap);
-}
-
-LDR.TexmapPlacement.prototype.unpackFrom = function(arrayI, arrayF, arrayS, idxI, idxF, idxS, subModelList, saveFileLines) {
-    this.idx = arrayI[idxI++];
-    this.type = arrayI[idxI++];
-    for(let i = 0; i < 3; i++) {
-        this.p.push(new THREE.Vector3(arrayF[idxF++], arrayF[idxF++], arrayF[idxF++]));
-    }
-
-    if(this.type > 0) {
-        this.a = arrayF[idxF++];
-    }
-    if(this.type > 1) {
-        this.b = arrayF[idxF++];
-    }
-
-    let hasGlossmap = arrayI[idxI++] === 2;
-    if(hasGlossmap) {
-        this.glossmapFile = arrayS[idxS++];
-    }
-    this.file = arrayS[idxS++];
-
-    if(this.type === 0) {
-        this.setPlanar();
-    }
-    else if(this.type === 1) {
-        this.setCylindrical();
-    }
-    else {
-        this.setSpherical();
-    }
-
-    [idxI, idxF] = this.fallback.unpackFrom(arrayI, arrayF, idxI, idxF, subModelList, {}, saveFileLines);
-
-    return [idxI, idxF, idxS];
-}
-
-// Plane with normal n and p0 being a point on the plane. p is the point to project.
-// q = p - (n * (p-p0))*n. q is projected point.
-LDR.TexmapPlacement.prototype.projectPointToPlane = function(n, p0, p) {
-    let pp0 = new THREE.Vector3(); pp0.subVectors(p, p0);
-    let npp0 = n.dot(pp0);
-    let npp0n = new THREE.Vector3(); npp0n.copy(n); npp0n.multiplyScalar(npp0);
-
-    let q = new THREE.Vector3(); q.subVectors(p, npp0n);
-
-    return q;
-}
-
-// Use this.p = [p1,p2,p3]
-LDR.TexmapPlacement.prototype.getUVPlanar = function(p) {
-    let toPlane = (n, D) => Math.abs(n.x*p.x + n.y*p.y + n.z*p.z + D);
-
-    let U = 1 - toPlane(this.N1, this.D1) / this.N1LenSq; // Inversion is required since textures by default have y flipped
-    let V = toPlane(this.N2, this.D2) / this.N2LenSq;
-
-    return [U,V];
-}
-
-/*
-x1 y1 z1 x2 y2 z2 x3 y3 z3 a
-
-p1 = (x1,y1,z1) = Bottom center of cylinder
-p2 = (x2,y2,z2) = Top center of cylinder
-p3 = (x3,y3,z3) = A location on the outer edge of the cylinder bottom where the center-bottom of the texture would touch
-a = Extend of mapping by the texture. [–a/2;a/2] as measured relative to radial line from p1p3
-n = p1p2
-m = p1p3
-
-p -> (U,V):
- U = angle(m,p1q) / a, q is projection to bottom of the cylinder.
-  U = atan2((m x p1q) . n, m . p1q) / a
- V = dist(p,q) / |n|
-
-The point p will be one of the vertices of a triangle. In case V=0, the cylindrical nature of 
-The two points pCtx1 and cPtx2 are for providing context of the origi
- */
-LDR.TexmapPlacement.prototype.getUVCylindrical = function(p, pCtx1, pCtx2) {
-    let self = this;
-    function getU(pt) {
-        let q = self.projectPointToPlane(self.n, self.p[0], pt);
-        let p1q = new THREE.Vector3(); p1q.subVectors(self.p[0], q);
-        let cross = new THREE.Vector3(); cross.crossVectors(p1q, self.m);
-        let angle = Math.atan2(-cross.dot(self.n), -self.m.dot(p1q));
-        let U = 0.5 + angle / self.a;
-        return U;
-    }
-    let U = getU(p);
-    if(-1e-4 < U && U < 1e-4 || -1e-4 < U-1 && U-1 < 1e-4) { // Fix wraparound issue.
-        let uCtx1 = getU(pCtx1), uCtx2 = getU(pCtx2);
-        if(Math.abs(uCtx2-U) > 0.75 || Math.abs(uCtx1-U) > 0.75) {
-            U = 1-U;
-        }
-    }    
-
-    let distToP1Disc = this.n.x*p.x + this.n.y*p.y + this.n.z*p.z + this.D;
-    let V = -distToP1Disc / this.nLen;
-
-    return [U,V];
-}
-
-/*
-x1 y1 z1 x2 y2 z2 x3 y3 z3 a b
-
-p1 = (x1,y1,z1) = center of sphere
-p2 = (x2,y2,z2) = Point on the sphere = center of texture map
-p3 = (x3,y3,z3) = Forms a plane P1 perpendicular to the texture and bisects it horizontally:
- P1 contains p1, p2, p3.
- Plane P2 can be computed by using p1 and p2 and generating a 3rd point along the normal of P1.
- P2 will be perpendicular to both P1 and the texture and will bisect the texture vertically.
- The two angles indicate the extents of the sphere that get mapped to.
- These are [–a/2;a/2] and [–b/2;b/2] as measured relative to p1p2 and within P1 and P2 respectively.
-
-p -> (U,V):
-n = p1p2
-q1 = proj(p onto P1)
-q2 = proj(p onto P2)
-U = angle(n, p1q1)/a 
-V = angle(n, p1q2)/b
- */
-LDR.TexmapPlacement.prototype.getUVSpherical = function(p, pCtx1, pCtx2) {
-    let self = this;
-
-    let a = new THREE.Vector3(); 
-    // angle(a,b) = atan2((axb) . n, a.b), a = q-p1
-    function getAngle(q, b, n) {
-        a.subVectors(q, self.p[0]);
-        cross.crossVectors(a, b);
-        return Math.atan2(-cross.dot(n), a.dot(b));
-    }
-    let cross = new THREE.Vector3();
-    function getU(pt) {
-        let q1 = self.projectPointToPlane(self.N1, self.p[0], pt);
-        return 0.5 + getAngle(q1, self.n, self.N1) / self.a;
-    }
-
-    let U = getU(p);
-    if(U < 1e-4) { // Fix wraparound issue.
-        let uCtx1 = getU(pCtx1), uCtx2 = getU(pCtx2);
-        if(uCtx2 > 0.75 || uCtx1 > 0.75) {
-            U = 1-U;
-        }
-    }
-
-    let distToP = this.p[0].distanceTo(p);
-    let distToP1 = this.N1.x*p.x + this.N1.y*p.y + this.N1.z*p.z + this.D;
-    let angle = Math.asin(distToP1 / distToP);
-    let V = 0.5 + angle / this.b;
-
-    //let V = 0.5 + getAngle(q2, this.n, this.N2) / this.b; // Correct implementation according to specification, but not what others do!
-    //let qV = self.projectPointToPlane(this.N2, this.p[0], p);
-    //V = 0.5 + getAngle(qV, this.n, this.N2) / this.b;
-
-    return [U,V];
-}
-
-LDR.TexmapPlacement.prototype.toLDR = function(lines, loader) {
-    let nextOnly = lines.length === 1 && this.fallback.isEmpty();
-    let method = this.type === 0 ? 'PLANAR' : (this.type === 1 ? 'CYLINDRICAL' : 'SPHERICAL');
-
-    let ret = '0 !TEXMAP ' + (nextOnly ? 'NEXT' : 'START') + ' ' + method + ' ';
-    this.p.forEach(pt => ret += pt.x + ' ' + pt.y + ' ' + pt.z + ' ');
-    if(this.type > 0) {
-        ret += parseFloat((this.a * 180 / Math.PI).toFixed(4)) + ' ';
-    }
-    if(this.type > 1) {
-        ret += parseFloat((this.b * 180 / Math.PI).toFixed(4)) + ' ';
-    }
-    ret += this.file;
-    if(this.glossmapFile) {
-        ret += ' ' + this.glossmapFile;
-    }
-    ret += '\r\n';
-
-    lines.forEach(line => ret += '0 !: ' + line.toLDR(loader)); // Remember the special formatting prefix here!
-    
-    if(!nextOnly) {
-        ret += '0 !TEXMAP FALLBACK\r\n';
-        ret += this.fallback.toLDR(loader);
-        ret += '0 !TEXMAP END\r\n';
-    }
-
-    return ret;
-}
-
-LDR.ColorManager = function() {
-    this.shaderColors = []; // [] => Vector4
-    this.highContrastShaderColors = []; // [] => Vector4
-    this.map = {}; // colorID -> floatColor
-    this.sixteen = -1;
-    this.edgeSixteen = -1;
-    this.anyTransparentColors = false;
-    this.mainColorIsTransparent = false;
-}
-
-LDR.ColorManager.prototype.clone = function() {
-    let ret = new LDR.ColorManager();
-    ret.shaderColors.push(...this.shaderColors);
-    ret.highContrastShaderColors.push(...this.highContrastShaderColors);
-    ret.sixteen = this.sixteen;
-    ret.edgeSixteen = this.edgeSixteen;
-    ret.anyTransparentColors = this.anyTransparentColors;
-    ret.mainColorIsTransparent = this.mainColorIsTransparent;
-    for(let c in this.map) {
-        if(this.map.hasOwnProperty(c))
-            ret.map[c] = this.map[c];
-    }
-    return ret;
-}
-
-LDR.ColorManager.prototype.overWrite = function(id) {
-    let isEdge = id < 0;
-    let lowID = isEdge ? -id-1 : id;
-    let colorObject = LDR.Colors[lowID];
-    if(!colorObject) {
-        throw "Unknown color: " + id;
-    }
-    let alpha = colorObject.alpha ? colorObject.alpha/256.0 : 1;
-    this.mainColorIsTransparent = alpha < 1;
-    
-    if(this.sixteen >= 0) {
-        let color = new THREE.Color(isEdge ? colorObject.edge : colorObject.value);
-        this.shaderColors[this.sixteen] = new THREE.Vector4(color.r, color.g, color.b, alpha);
-    }
-    
-    if(this.edgeSixteen >= 0) {
-        let color = new THREE.Color(colorObject.edge);
-        this.shaderColors[this.edgeSixteen] = new THREE.Vector4(color.r, color.g, color.b, 1); // Drop alpha from edge lines to increase contrast.
-        this.highContrastShaderColors[this.edgeSixteen] = LDR.Colors.getHighContrastColor4(lowID);
-    }
-
-    this.lastSet = id;
-}
-
-LDR.ColorManager.prototype.get = function(id) {
-    let f = this.map[id];
-    if(f) {
-        return f;
-    }
-    if(id == 16) {
-        this.sixteen = this.shaderColors.length;
-    }
-    else if(id == 10016 || id == 24) {
-        this.edgeSixteen = this.shaderColors.length;
-    }
-    
-    let isEdge = id < 0;
-    let lowID = isEdge ? -id-1 : id;
-    let colorObject = LDR.Colors[lowID];
-    if(!colorObject) {
-        throw "Unknown color " + lowID + " from " + id;
-    }
-    let color = new THREE.Color(isEdge ? colorObject.edge : colorObject.value);
-    let alpha = colorObject.alpha ? colorObject.alpha/256.0 : 1;
-    this.anyTransparentColors = (this.anyTransparentColors || (alpha < 1))
-    
-    f = this.shaderColors.length + 0.1;
-    this.map[id] = f;
-    this.shaderColors.push(new THREE.Vector4(color.r, color.g, color.b, alpha));
-    this.highContrastShaderColors.push(LDR.Colors.getHighContrastColor4(lowID));
-    return f;
-}
-
-LDR.ColorManager.prototype.containsTransparentColors = function() {
-    return this.anyTransparentColors || this.mainColorIsTransparent;
-}
-
-/*
-  MeshCollector holds references to meshes (and similar Three.js structures for lines).
-  A Mesh Collector handles updates of meshes. This includes;
-  - Changes in options (coloring of old parts, edge colors)
-  - visibility
-  - 'old': A part placed in 'earlier steps' can be colored 'old' to highlight new parts
-  - 'ghost': 'Ghosted' parts will be shown by their lines only (no faces).
-*/
-LDR.MeshCollectorIdx = 0;
-LDR.MeshCollector = function(opaqueObject, transObject) {
-    this.opaqueObject = opaqueObject;
-    this.transObject = transObject; // To be painted last.
-
-    this.lineMeshes = []; // {mesh,part,opaque,conditional}
-    this.triangleMeshes = []; // {mesh,part,opaque}
-
-    this.old = false;
-    this.visible = true;
-    this.boundingBox;
-    this.isMeshCollector = true;
-    this.idx = LDR.MeshCollectorIdx++;
-}
-
-LDR.MeshCollector.prototype.addLines = function(mesh, part, conditional) {
-    this.lineMeshes.push({mesh:mesh, part:part, opaque:true, conditional:conditional});
-    this.opaqueObject.add(mesh);
-}
-
-LDR.MeshCollector.prototype.addOpaque = function(mesh, part) {
-    this.triangleMeshes.push({mesh:mesh, part:part, opaque:true});
-    this.opaqueObject.add(mesh);
-}
-
-LDR.MeshCollector.prototype.addTrans = function(mesh, part) {
-    this.triangleMeshes.push({mesh:mesh, part:part, opaque:false});
-    this.transObject.add(mesh);
-}
-
-LDR.MeshCollector.prototype.removeAllMeshes = function() {
-    let self = this;
-    this.lineMeshes.forEach(obj => self.opaqueObject.remove(obj.mesh));
-    this.triangleMeshes.filter(obj => obj.opaque).forEach(obj => self.opaqueObject.remove(obj.mesh));
-    this.triangleMeshes.filter(obj => !obj.opaque).forEach(obj => self.transObject.remove(obj.mesh));
-}
-
-/*
-  Sets '.visible' on all meshes according to ldrOptions and 
-  visibility of this meshCollector.
- */
-LDR.MeshCollector.prototype.updateMeshVisibility = function() {
-    let v = this.visible;
-    let lineV = v && ldrOptions.lineContrast !== 2;
-
-    this.lineMeshes.forEach(obj => obj.mesh.visible = lineV);
-
-    let old = this.old;
-    this.triangleMeshes.forEach(obj => obj.mesh.visible = v && (old || !(ldrOptions.showEditor && obj.part && obj.part.original && obj.part.original.ghost))); // Do not show faces for ghosted parts.
-}
-
-LDR.MeshCollector.prototype.expandBoundingBoxByPoint = function(p) {
-    if(!this.boundingBox) {
-	this.boundingBox = new THREE.Box3();
-    }
-    this.boundingBox.expandByPoint(p);
-}
-LDR.MeshCollector.prototype.expandBoundingBox = function(boundingBox, m) {
-    let b = new THREE.Box3();
-    b.copy(boundingBox);
-    b.applyMatrix4(m);
-
-    if(!this.boundingBox) {
-	this.boundingBox = b;
-    }
-    else {
-	this.boundingBox.expandByPoint(b.min);
-	this.boundingBox.expandByPoint(b.max);
-    }
-}
-
-LDR.MeshCollector.prototype.setOldValue = function(old) {
-    if(!LDR.Colors.canBeOld) {
-	return;
-    }
-    for(let i = 0; i < this.lineMeshes.length; i++) {
-	this.lineMeshes[i].mesh.material.uniforms.old.value = old;
-    }
-    for(let i = 0; i < this.triangleMeshes.length; i++) {
-	this.triangleMeshes[i].mesh.material.uniforms.old.value = old;
-    }
-}
-
-LDR.MeshCollector.prototype.colorLinesLDraw = function() {
-    this.lineMeshes.forEach(mesh => {
-            let m = mesh.mesh.material;
-            let colors = m.colorManager.shaderColors;
-            if(colors.length === 1) {
-                m.uniforms.color.value = colors[0];
-            }
-            else {
-                m.uniforms.colors.value = colors;
-            }
-        });
-}
-
-LDR.MeshCollector.prototype.colorLinesHighContrast = function() {
-    this.lineMeshes.forEach(mesh => {
-            let m = mesh.mesh.material;
-            let colors = m.colorManager.highContrastShaderColors;
-            if(colors.length === 1) {
-                m.uniforms.color.value = colors[0];
-            }
-            else {
-                m.uniforms.colors.value = colors;
-            }
-        });
-}
-
-LDR.MeshCollector.prototype.updateState = function(old) {
-    this.old = old;
-    this.lineContrast = ldrOptions.lineContrast;
-    this.showOldColors = ldrOptions.showOldColors;
-}
-
-LDR.MeshCollector.prototype.update = function(old) {
-    // Check if lines need to be recolored:
-    if(this.lineContrast !== ldrOptions.lineContrast) {
-	if(ldrOptions.lineContrast === 1) {
-	    this.colorLinesLDraw();
-        }
-	else {
-	    this.colorLinesHighContrast();
-        }
-    }
-    if(old !== this.old || ldrOptions.showOldColors !== this.showOldColors) {
-	this.setOldValue(old && ldrOptions.showOldColors === 1);
-    }
-    this.updateState(old);
-}
-
-/*
-  This is a temporary function used by single parts render. 
-  To be decomissioned when colors are moved to an attribute.
- */
-LDR.MeshCollector.prototype.overwriteColor = function(color) {
-    if(this.overwrittenColor === color) {
-        return;
-    }
-    function handle(obj, edge) {
-        const m = obj.mesh.material;
-        const c = m.colorManager;
-	c.overWrite(color);
-	let colors = !edge || ldrOptions.lineContrast > 0 ? c.shaderColors : c.highContrastShaderColors;
-
-	if(colors.length === 1) {
-	    m.uniforms.color.value = colors[0];
-        }
-	else {
-	    m.uniforms.colors.value = colors;
-        }
-    }
-
-    for(let i = 0; i < this.triangleMeshes.length; i++) {
-	handle(this.triangleMeshes[i], false);
-    }
-    for(let i = 0; i < this.lineMeshes.length; i++) {
-	handle(this.lineMeshes[i], true);
-    }
-    this.overwrittenColor = color;
-}
-
-LDR.MeshCollector.prototype.draw = function(old) {
-    this.update(old);
-    this.updateMeshVisibility();
-}
-
-LDR.MeshCollector.prototype.isVisible = function() {
-    return this.visible;
-}
-
-/*
-  Update meshes and set own visibility indicator.
-*/
-LDR.MeshCollector.prototype.setVisible = function(v) {
-    if(this.visible === v && this.old) { // If not old, ghosting might have changed.
-	return;
-    }
-    this.visible = v;
-    this.updateMeshVisibility();
-}
-
-LDR.MeshCollector.prototype.getGhostedParts = function() {
-    let lineObjects = this.lineMeshes.filter(obj => obj.part && obj.part.original.ghost);
-    let triangleObjects = this.triangleMeshes.filter(obj => obj.part && obj.part.original.ghost);
-    return [lineObjects,triangleObjects];
-}
+'use strict';
+
+/**
+ * @author Lasse Deleuran | c-mt.dk and brickhub.org
+ * LDR Specification: http://www.ldraw.org/documentation/ldraw-org-file-format-standards.html
+ * LDR Specification for back face culling: https://www.ldraw.org/article/415.html
+ * LDR Specification for texture mapping:  https://www.ldraw.org/documentation/ldraw-org-file-format-standards/language-extension-for-texture-mapping.html
+ *
+ * Special note about colors. 
+ * LDraw ID's are used for identifying colors efficiently. However. An LDraw color has both an ordinary value and an 'edge' value which can be used for rendering. In order to simplify the data model for storing geometries by colors, geometries colored in edge colors have negative color values with '1' subtracted. An 'edge' color is thus identified by the ID being negative and the LDraw ID can be obtained by negating and subtracting 1. As an example, the ID for the color red is '4', while the gray edge color is '-4-1' = '-5'.
+ * This handling of color ID's is internal to the loader and transparent to code that uses LDRLoader.
+ *
+ * Description of parameters:
+ * onLoad is called on completion of loading of all necessary LDraw files.
+ * storage should be an instance of LDR.STORAGE, or null. Unloaded files will be attempted to be read from storage before new file requests are attempted.
+ * The optional options object has the following optional parameters:
+ * - manager: Three.js loading manager. The default loading manager is used if none is present.
+ * - onWarning(warningObj) is called when non-breaking errors are encountered, such as unknown colors and unsupported META commands.
+ * - onProgress is called when a sub model or texture has been loaded and will also be used by the manager. A texture is detected by having the second parameter 'true'.
+ * - onError(errorObj) is called on breaking errors. errorObj has the following properties:
+ *  - message: Human-readable error message.
+ *  - line: Line number in the loaded file where the error occured.
+ *  - subModel: THREE.LDRPartType in which the error occured.
+ * - saveFileLines: Set to 'true' if LDR.Line0, LDR.Line1, ... LDR.Line5-objects should be saved on part types. These are used to generate .ldr files.
+ * - physicalRenderingAge: Set to 0 for standard cell shaded rendering. Otherwise, this number indicates the age of physical materials to be rendered (older materials will appear yellowed for some colors)
+ * - idToUrl(id) is used to translate an id into all potential file locations. Set this function to fit your own directory structure if needed. A normal LDraw directory has files both under /parts and /p and requires you to search for dat files. You can choose to combine the directories to reduce the need for searching, but this is not considered good practice.
+ * - idToTextureUrl(id) is used to translate a texture file name into the position where the file can be fetched. By default the file name is made lower case and rpefixed 'textures/' to locate the texture file.
+ * - cleanUpPrimitivesAndSubParts can be set to true to perform cleanup of internal geometries to decrease the amount of memory required.
+ */
+THREE.LDRLoader = function(onLoad, storage, options) {
+    let self = this;
+
+    this.partTypes = {}; // id => true or part. id is typically something like "parts/3001.dat", and "model.mpd".
+    this.texmaps = {}; // fileName => true or THREE.Texture. fileName is typically something like wall_deco123.png
+    this.texmapListeners = {}; // fileName => list of functions to be called.
+    this.texmapDataurls = []; // [id,dataurl] for sotring inline texmaps.
+    this.unloadedFiles = 0;
+
+    this.onLoad = function() {
+        let unloaded = [];
+        for(let id in self.partTypes) {
+            if(self.partTypes.hasOwnProperty(id)) {
+                let partType = self.partTypes[id];
+                if(partType === true) {
+                    console.warn('Unloaded sub model during cleanup: ' + id);
+                    unloaded.push(id);
+                }
+            }
+        }
+        unloaded.forEach(id => delete self.partTypes[id]);
+
+        onLoad();
+    };
+    this.storage = storage || {retrievePartsFromStorage: (loader, toBeFetched, onDone) => onDone(toBeFetched)}; // If there is no storage, simply act as if the storage is not able to fetch anything.
+
+    this.options = options || {};
+    this.onProgress = this.options.onProgress || function(){};
+    this.onWarning = this.options.onWarning || function(obj){console.dir(obj);};
+    this.onError = this.options.onError || function(obj){console.dir(obj);};
+    this.loader = new THREE.FileLoader(this.options.manager || THREE.DefaultLoadingManager);
+    this.saveFileLines = this.options.saveFileLines || false;
+    this.physicalRenderingAge = this.options.physicalRenderingAge || 0;
+    this.mainModel;
+
+    this.idToUrl = this.options.idToUrl || function(id) {
+	if(!id.endsWith(".dat")){
+	    return [id];
+	}
+        let lowerID = id.toLowerCase();
+	return ["ldraw_parts/"+lowerID, "ldraw_unofficial/"+lowerID];
+    };
+
+    this.idToTextureUrl = this.options.idToTextureUrl || function(id) {
+        let lowerID = id.toLowerCase();
+	return "textures/"+lowerID;
+    };
+
+    this.cleanUpPrimitivesAndSubParts = this.options.cleanUpPrimitivesAndSubParts || false;
+}
+
+/*
+ * Load an ldr/mpd/dat file without checking storage first.
+ * 
+ * id is the file name to load. 
+ * id is transformed using 'idToUrl' which can be parsed to the loader using the options parameter in the constructor.
+ */
+THREE.LDRLoader.prototype.load = function(id) {
+    let urls = this.idToUrl(id);
+    id = id.toLowerCase().replace('\\', '/'); // Sanitize id. 
+
+    if(this.partTypes[id]) { // Already loaded
+        if(this.partTypes[id] !== true) {
+            this.reportProgress(id);
+        }
+	return;
+    }
+    //console.log('Loading ' + id + ' (' + urls.join(' or ') + ')');
+
+    this.partTypes[id] = true; // Temporary value to prevent concurrent fetching over network.
+
+    let self = this;
+    let onFileLoaded = function(text) {
+	self.parse(text, id);
+	self.unloadedFiles--; // Warning - might have concurrency issue when two threads simultaneously update this!
+	self.reportProgress(id);
+    }
+
+    let urlID = 0;
+    let onError = function(event) {
+        urlID++;
+        if(urlID < urls.length) {
+            self.loader.load(urls[urlID], onFileLoaded, self.onProgress, onError);
+        }
+        else {
+	    console.warn('Failed to load ' + id);
+            self.unloadedFiles--; // Can't load this.
+  	    self.reportProgress(id);
+            self.onError(event);
+        }
+    }
+
+    this.unloadedFiles++;
+    this.loader.load(urls[urlID], onFileLoaded, self.onProgress, onError);
+};
+
+/*
+ * Attempt to load multiple files (identified by 'ids', an array od ID's of the files).
+ * This method will try to fetch the files from 'storage' prior to loading using 'loader'.
+ */
+THREE.LDRLoader.prototype.loadMultiple = function(ids) {
+    let self = this;
+    function onStorageFetchingDone(unloadedParts) {
+        unloadedParts.forEach(id => self.load(id));
+        self.unloadedFiles--;
+        self.reportProgress(ids[0]);
+    }
+    self.unloadedFiles++; // Prevent early exit.
+
+    this.storage.retrievePartsFromStorage(this, ids, onStorageFetchingDone);
+}
+
+/*
+ * This function is called when a (sub)file has been loaded. 
+ * Also. It will be called every time an unloaded subfile is encountered. 
+ * It can not be used to ensure completion of a loded (sub)file!
+ * This function always invokes onProgress(id)
+ * Also. It checks if all subModels have loaded. If so, it invokes onLoad().
+ *
+ * id is the id/name of the (sub)file.
+ */
+THREE.LDRLoader.prototype.reportProgress = function(id) {
+    this.onProgress(id);
+    if(this.unloadedFiles === 0) {
+	this.onLoad();
+    }
+};
+
+/*
+ * Primary parser for LDraw files.
+ * 
+ * data is the plain text file content.
+ */
+THREE.LDRLoader.prototype.parse = function(data, defaultID) {
+    let parseStartTime = new Date();
+    let self = this;
+
+    // BFC Parameters:
+    let CCW = true; // Assume CCW as default
+    let localCull = true;
+    let invertNext = false; // Don't assume that first line needs inverted.
+
+    // Start parsing:
+    let part = new THREE.LDRPartType();
+    let step = new THREE.LDRStep();
+    let loadedParts = [];
+    function closeStep(keepRotation) {
+	part.addStep(step);
+	let rot = step.rotation;
+	step = new THREE.LDRStep();
+	if(keepRotation && rot !== null) {
+	    step.rotation = rot.clone();
+        }
+    }
+
+    // State information:
+    let previousComment;
+    let inHeader = true;
+    let hasFILE = false;
+    let skipPart = false;
+
+    // TEXMAP support:
+    let texmapPlacement = null;
+    let inTexmapFallback = false;
+
+    let dataLines = data.split(/(\r\n)|\n/);
+    for(let i = 0; i < dataLines.length; i++) {
+	let line = dataLines[i];
+	if(!line) {
+	    continue; // Empty line, or 'undefined' due to '\r\n' split.
+	}
+
+	let parts = line.split(' ').filter(x => x !== ''); // Remove empty strings.
+	if(parts.length <= 1) {
+	    continue; // Empty/ empty comment line
+        }
+	let lineType = parseInt(parts[0]);
+        if(lineType === 0 && parts.length > 2 && texmapPlacement && parts[1] === '!:') {
+            parts = parts.slice(2); // Texmap content.
+            lineType = parseInt(parts[0]);
+        }
+
+        let colorID;
+	if(lineType !== 0) {
+	    colorID = parts[1];
+	    if(colorID.length === 9 && colorID.substring(0, 3) === '0x2') {
+		// Direct color: https://www.ldraw.org/article/218.html
+		let hexValue = parseInt(colorID.substring(3), 16);
+		LDR.Colors[hexValue] = {name:'Direct color 0x2'+colorID, value:hexValue, edge:hexValue, direct:colorID};
+		colorID = hexValue;
+	    } 
+	    else if(LDR.Colors[colorID] === undefined) {
+		// This color might be on the form "0x2995220", such as seen in 3626bps5.dat:
+		
+		this.onWarning({message:'Unknown color "' + colorID + '". Black (0) will be shown instead.', line:i, subModel:part});
+		colorID = 0;
+	    }
+	    else {
+		colorID = parseInt(colorID);
+	    }
+	}
+
+        // Expire texmapPlacement:
+        if(texmapPlacement && texmapPlacement.used) {
+            texmapPlacement = null;
+        }
+
+	//console.log("Parsing line " + i + " of type " + lineType + ', color ' + colorID + ": " + line); // Useful if you encounter parse errors.
+
+	let l3 = parts.length >= 3;
+	let is = type => l3 && type === parts[1];
+
+        // Set the model description once header is exited:
+        if(!inHeader && !part.modelDescription && previousComment) {
+	    part.modelDescription = previousComment;
+	    if(previousComment.startsWith("~Unknown part ")) {
+		self.onError({message:'Unknown part "' + part.ID + '" will be shown as a cube.', line:i, subModel:part});
+	    }
+	    previousComment = undefined; // Ready for next part.
+        }
+
+        let p1, p2, p3, p4; // Used in switch.
+	switch(lineType) {
+	case 0:
+            let saveThisCommentLine = true;
+
+            function handleFileLine(originalFileName) {
+                let fileName = originalFileName.toLowerCase().replace('\\', '/'); // Normalize the name by bringing to lower case and replacing backslashes:
+                localCull = true;
+                saveThisCommentLine = false;
+                let isEmpty = part.steps.length === 0 && step.isEmpty();
+                
+                if(isEmpty && !self.mainModel) { // First model
+                    self.mainModel = part.ID = fileName;
+                }
+                else if(isEmpty && self.mainModel && self.mainModel === part.ID) {
+                    console.warn("Special case: Main model ID change from " + part.ID + " to " + fileName);
+                    self.mainModel = part.ID = fileName;
+                }
+                else { // Close model and start new as no FILE directive has been encountered:
+                    closeStep(false);
+                    
+                    if(!part.ID) { // No ID in main model: 
+                        console.warn('No ID in main model - setting default ID "' + defaultID + '"');
+                        part.ID = defaultID;
+			if(!self.mainModel) {
+			    self.mainModel = defaultID;
+			}
+                    }
+                    if(!skipPart) {
+                        self.partTypes[part.ID] = part;
+                        skipPart = false;
+                    }
+                    self.onProgress(part.ID);
+                    loadedParts.push(part);
+                    
+                    part = new THREE.LDRPartType();
+                    inHeader = true;
+                    part.ID = fileName;
+                }
+                part.name = originalFileName;
+            }
+
+	    if(is("FILE")) {
+		hasFILE = true;
+		handleFileLine(parts.slice(2).join(" "));
+                saveThisCommentLine = false;
+	    }
+	    else if(!hasFILE && is("file")) { // Special case where some very old files use '0 file' instead of the proper '0 FILE':
+		handleFileLine(parts.slice(2).join(" "));		
+                saveThisCommentLine = false;
+	    }
+	    else if(is("Name:")) {
+		part.name = parts.slice(2).join(" ");
+		if(part.ID === part.name) { // Consistent 'FILE' and 'Name:' lines.
+		    part.consistentFileAndName = true;
+		}
+                saveThisCommentLine = false;
+	    }
+	    else if(is("Author:")) {
+		part.author = parts.slice(2).join(" ");
+                saveThisCommentLine = false;
+	    }
+	    else if(is("!LICENSE")) {
+		part.license = parts.slice(2).join(" ");
+                saveThisCommentLine = false;
+	    }
+	    else if(is("!LDRAW_ORG")) {
+		part.ldraw_org = parts.slice(2).join(" ");
+                saveThisCommentLine = false;
+	    }
+	    else if(is("!CMDLINE")) {
+		part.preferredColor = parseInt(parts[2].substring(2));
+                saveThisCommentLine = false;
+	    }
+	    else if(parts[1] === "BFC") {
+		// BFC documentation: http://www.ldraw.org/article/415
+		let option = parts[2];
+		switch(option) {
+		case "CERTIFY":
+		    part.certifiedBFC = true;
+		    part.CCW = CCW = true;
+                    saveThisCommentLine = false;
+		    break;
+		case "NOCERTIFY":
+		    part.certifiedBFC = false;
+		    part.CCW = CCW = true; // Doens't matter since there is no culling.
+                    saveThisCommentLine = false;
+		    break;
+		case "INVERTNEXT":
+                    invertNext = true;
+		    break;
+		case "CLIP":
+                    localCull = true;
+		    break;
+		case "NOCLIP":
+                    localCull = false;
+		    break;
+		}
+		
+		// Handle CW/CCW:
+		if(parts[parts.length-1] === "CCW") {
+                    part.CCW = CCW = true;
+		}
+		else if(parts[parts.length-1] === "CW") {
+                    part.CCW = CCW = false;
+		}
+	    }
+	    else if(parts[1] === "STEP") {
+		closeStep(true);
+	    }
+	    else if(parts[1] === "ROTSTEP") {
+		if(parts.length >= 5) {
+		    step.rotation = new THREE.LDRStepRotation(parts[2], parts[3], parts[4], (parts.length === 5 ? "REL" : parts[5]));
+		}
+		else if(parts.length === 3 && parts[2] === "END") {
+		    step.rotation = null;
+		}
+		closeStep(true);
+	    }
+	    else if(parts[1] === "!BRICKHUB_INLINED") {
+		part.inlined = parts.length === 3 ? parts[2] : 'UNKNOWN';
+	    }
+	    else if(parts[1] === "!HISTORY") {
+		part.historyLines.push(parts.slice(2).join(" "));
+	    }
+	    else if(parts[1] === "!TEXMAP") {
+                if(texmapPlacement) { // Expect "0 !TEXMAP FALLBACK" or "0 !TEXMAP END"
+                    if(!(parts.length === 3 && (parts[2] === 'FALLBACK' || parts[2] === 'END'))) {
+                        self.onWarning({message:'Unexpected !TEXMAP line. Expected FALLBACK or END line. Found: "' + line + '".', line:i, subModel:part});
+                        inTexmapFallback = false;
+                        texmapPlacement = null;
+                    }
+                    else if(parts[2] === 'FALLBACK') {
+                        inTexmapFallback = true;
+                    }
+                    else { // !TEXMAP END
+                        inTexmapFallback = false;
+                        texmapPlacement = null;
+                    }
+                }
+                else { // Expect 0 !TEXMAP START | NEXT...
+                    texmapPlacement = new LDR.TexmapPlacement();
+                    texmapPlacement.setFromParts(parts);
+                    if(texmapPlacement.error) {
+                        self.onWarning({message:texmapPlacement.error + ': "' + line + '"', line:i, subModel:part});
+                        texmapPlacement = null;
+                    }
+                }
+                saveThisCommentLine = false;
+	    }
+	    else if(parts[1] === "!DATA" && parts.length === 3 && parts[2] === "START") { // Inline texmap :
+                skipPart = true;
+                // Take over parsing in order to read full encoded block:
+                let encodedContent = '';
+                // Parse encoded content:
+                for(; i < dataLines.length; i++) {
+                    line = dataLines[i]; if(!line) continue;
+                    parts = line.split(' ').filter(x => x !== ''); if(parts.length <= 1) continue; // Empty/ empty comment line
+                    lineType = parseInt(parts[0]);
+                    if(lineType !== 0) {self.onWarning({message:'Unexpected DATA line type ' + lineType + ' is ignored.', line:i, subModel:part}); continue;}
+                    if(parts.length === 3 && parts[1] === '!DATA' && parts[2] === 'END') break; // Done
+                    if(!parts[1].startsWith('!:')) continue;
+
+                    encodedContent += parts[1].substring(2);
+                    if(parts.length > 2) encodedContent += parts.slice(2).join('');
+                }
+                console.warn('Inline texmap file encountered - standard not yet finalized, so errors might occur!');
+
+                let detectMimetype = id => id.endsWith('jpg') || id.endsWith('jpeg') ? 'jpeg' : 'png'; // Only png supported according to the spec.
+		let pid = part.ID;
+                let mimetype = detectMimetype(pid);
+                let dataurl = 'data:image/' + mimetype + ';base64,' + encodedContent;
+                self.texmapDataurls.push({id:pid, mimetype:mimetype, content:encodedContent});
+
+                self.texmaps[pid] = true;
+                self.texmapListeners[pid] = [];
+                let image = new Image();
+                image.onload = function(e) {
+                    let texture = new THREE.Texture(this);
+                    texture.needsUpdate = true;
+                    self.texmaps[pid] = texture;
+                    self.texmapListeners[pid].forEach(l => l(texture));
+                    self.onProgress(pid);
+                };
+                image.src = dataurl;
+
+                saveThisCommentLine = false;
+	    }
+	    else if(LDR.STUDIO && LDR.STUDIO.handleLine(part, parts)) {
+                saveThisCommentLine = false;
+	    }
+	    else if(parts[1][0] === "!") {
+		if(is("!THEME") ||
+		   is("!HELP") ||
+		   is("!KEYWORDS") ||
+		   is("!LPUB") ||
+		   is("!LDCAD") ||
+		   is("!LEOCAD") ||
+		   is("!CATEGORY")) {
+		    // Ignore known commands.
+		}
+		else {
+		    invertNext = false;
+		    self.onWarning({message:'Unknown LDraw command "' + parts[1] + '" is ignored.', line:i, subModel:part});
+		}
+	    }
+	    else {
+		invertNext = false;
+		previousComment = line.substring(2);
+                if(inHeader) {
+                    saveThisCommentLine = false; // previousComment is expected to be the description line in the header, so do not save it.
+                }
+	    }
+	    
+	    // TODO: Buffer exchange commands
+
+	    if(this.saveFileLines && saveThisCommentLine) {
+                let fileLine = new LDR.Line0(parts.slice(1).join(" "));
+                if(inHeader) {
+                    part.headerLines.push(fileLine);
+                }
+                else {
+                    step.fileLines.push(fileLine);
+                }
+            }
+	    break;
+	case 1: // 1 <colour> x y z a b c d e f g h i <file>
+	    for(let j = 2; j < 14; j++) {
+		parts[j] = parseFloat(parts[j]);
+            }
+	    let position = new THREE.Vector3(parts[2], parts[3], parts[4]);
+	    let rotation = new THREE.Matrix3();
+	    rotation.set(parts[5],  parts[6],  parts[7], 
+			 parts[8],  parts[9],  parts[10], 
+			 parts[11], parts[12], parts[13]);
+	    let subModelID = parts.slice(14).join(" ").toLowerCase().replace('\\', '/');
+	    let subModel = new THREE.LDRPartDescription(colorID, position, rotation, subModelID, part.certifiedBFC && localCull, invertNext, texmapPlacement);
+
+            if(!inTexmapFallback) {
+                step.addSubModel(subModel); // Adding the line to the step.
+                if(this.saveFileLines) {
+                    step.fileLines.push(new LDR.Line1(subModel));
+                }
+            }
+            else {
+                texmapPlacement.fallback.addSubModel(subModel);
+            }
+            inHeader = false;
+	    invertNext = false;
+	    break;
+	case 2: // Line "2 <colour> x1 y1 z1 x2 y2 z2"
+	    p1 = new THREE.Vector3(parseFloat(parts[2]), parseFloat(parts[3]), parseFloat(parts[4]));
+	    p2 = new THREE.Vector3(parseFloat(parts[5]), parseFloat(parts[6]), parseFloat(parts[7]));
+
+            if(!inTexmapFallback) {
+                step.addLine(colorID, p1, p2, texmapPlacement);
+                if(this.saveFileLines) {
+                    step.fileLines.push(new LDR.Line2(colorID, p1, p2, texmapPlacement));
+                }
+            }
+            else {
+                texmapPlacement.fallback.addLine(colorID, p1, p2, texmapPlacement);
+            }
+            inHeader = false;
+	    invertNext = false;
+	    break;
+	case 3: // 3 <colour> x1 y1 z1 x2 y2 z2 x3 y3 z3 [u1 v1 u2 v2 u3 v3]
+	    p1 = new THREE.Vector3(parseFloat(parts[2]), parseFloat(parts[3]), parseFloat(parts[4]));
+	    p2 = new THREE.Vector3(parseFloat(parts[5]), parseFloat(parts[6]), parseFloat(parts[7]));
+	    p3 = new THREE.Vector3(parseFloat(parts[8]), parseFloat(parts[9]), parseFloat(parts[10]));
+	    if(LDR.STUDIO && parts.length === 17) { // Parse texmap UV's
+		LDR.STUDIO.handleTriangleLine(parts);
+	    }
+
+            if(!inTexmapFallback) {
+                if(CCW === invertNext) {
+                    step.addTrianglePoints(colorID, p3, p2, p1, part.certifiedBFC && localCull, texmapPlacement);
+                }
+                else {
+                    step.addTrianglePoints(colorID, p1, p2, p3, part.certifiedBFC && localCull, texmapPlacement);
+                }
+                if(this.saveFileLines) {
+                    step.fileLines.push(new LDR.Line3(colorID, p1, p2, p3, localCull, invertNext, texmapPlacement));
+                }
+            }
+            else {
+                if(CCW === invertNext) {
+                    texmapPlacement.fallback.addTrianglePoints(colorID, p3, p2, p1, part.certifiedBFC && localCull, texmapPlacement);
+                }
+                else {
+                    texmapPlacement.fallback.addTrianglePoints(colorID, p1, p2, p3, part.certifiedBFC && localCull, texmapPlacement);
+                }
+            }
+
+            inHeader = false;
+	    invertNext = false;
+	    break;
+	case 4: // 4 <colour> x1 y1 z1 x2 y2 z2 x3 y3 z3 x4 y4 z4
+	    p1 = new THREE.Vector3(parseFloat(parts[2]), parseFloat(parts[3]), parseFloat(parts[4]));
+	    p2 = new THREE.Vector3(parseFloat(parts[5]), parseFloat(parts[6]), parseFloat(parts[7]));
+	    p3 = new THREE.Vector3(parseFloat(parts[8]), parseFloat(parts[9]), parseFloat(parts[10]));
+	    p4 = new THREE.Vector3(parseFloat(parts[11]), parseFloat(parts[12]), parseFloat(parts[13]));
+	    if(!part.certifiedBFC || !localCull) {
+		step.cull = false; // Ensure no culling when step is handled.
+            }
+            if(!inTexmapFallback) {
+                if(CCW === invertNext) {
+                    step.addQuadPoints(colorID, p4, p3, p2, p1, part.certifiedBFC && localCull, texmapPlacement);
+                }
+                else {
+                    step.addQuadPoints(colorID, p1, p2, p3, p4, part.certifiedBFC && localCull, texmapPlacement);
+                }
+                if(this.saveFileLines) {
+                    step.fileLines.push(new LDR.Line4(colorID, p1, p2, p3, p4, localCull, invertNext, texmapPlacement));
+                }
+            }
+            else {
+                if(CCW === invertNext) {
+                    texmapPlacement.fallback.addQuadPoints(colorID, p4, p3, p2, p1, part.certifiedBFC && localCull, texmapPlacement);
+                }
+                else {
+                    texmapPlacement.fallback.addQuadPoints(colorID, p1, p2, p3, p4, part.certifiedBFC && localCull, texmapPlacement);
+                }
+            }
+            inHeader = false;
+	    invertNext = false;
+	    break;
+	case 5: // Conditional lines:
+	    p1 = new THREE.Vector3(parseFloat(parts[2]), parseFloat(parts[3]), parseFloat(parts[4]));
+	    p2 = new THREE.Vector3(parseFloat(parts[5]), parseFloat(parts[6]), parseFloat(parts[7]));
+	    p3 = new THREE.Vector3(parseFloat(parts[8]), parseFloat(parts[9]), parseFloat(parts[10]));
+	    p4 = new THREE.Vector3(parseFloat(parts[11]), parseFloat(parts[12]), parseFloat(parts[13]));
+
+            if(!inTexmapFallback) {
+                step.addConditionalLine(colorID, p1, p2, p3, p4, texmapPlacement);
+                if(this.saveFileLines) {
+                    step.fileLines.push(new LDR.Line5(colorID, p1, p2, p3, p4, texmapPlacement));
+                }
+            }
+            else {
+                texmapPlacement.fallback.addConditionalLine(colorID, p1, p2, p3, p4, texmapPlacement);
+            }
+            inHeader = false;
+	    invertNext = false;
+	    break;
+        default:
+            self.onWarning({message:'Unknown command "' + parts[1] + '" is ignored.', line:i, subModel:part});
+            break;
+	}
+    }
+
+    part.addStep(step);
+    if(!part.ID) {
+        part.ID = defaultID; // No name given in file.
+        if(!this.mainModel) {
+            this.mainModel = part.ID;
+        }
+    }
+    if(!skipPart) {
+        this.partTypes[part.ID] = part;
+    }
+    loadedParts.push(part);
+
+    if(LDR.STUDIO) {
+	loadedParts.forEach(part => LDR.STUDIO.handlePart(self, part));
+    }
+
+    this.onPartsLoaded(loadedParts);
+
+    // Save loaded parts into IndexedDB:
+    if(this.storage.db) {
+	if(this.options.hasOwnProperty('key') && this.options.hasOwnProperty('timestamp')) {
+            self.storage.saveInstructionsToStorage(self, self.options.key, self.options.timestamp);
+	}
+        self.storage.savePartsToStorage(loadedParts, self);
+        // Do not call storage.db.close() as there might be other parts that should be saved.
+    }
+
+    // Load textures:
+    this.loadTexmaps();
+
+    //console.log(loadedParts.length + " LDraw file(s) read in " + (new Date()-parseStartTime) + "ms.");
+};
+
+THREE.LDRLoader.prototype.loadTexmaps = function() {
+    let self = this;
+    if(LDR.TexmapPlacements.length > 0) {
+        if(!this.texmapLoader) {
+            this.texmapLoader = new THREE.TextureLoader();
+        }
+
+        function setTexture(texture, file) {
+            self.texmaps[file] = texture;
+            self.texmapListeners[file].forEach(listener => listener(texture));
+        }
+        LDR.TexmapPlacements.forEach(tmp => {
+                let file = tmp.file; // TODO: Can't currently handle glossmaps.
+                if(!self.texmaps.hasOwnProperty(file)) {
+                    self.texmaps[file] = true;
+                    self.texmapListeners[file] = [];
+                    self.texmapLoader.load(self.idToTextureUrl(file),
+                                           t => setTexture(t, file),
+                                           undefined,
+                                           e => self.onError(e));
+                }
+            });
+    }
+}
+
+THREE.LDRLoader.prototype.generate = function(colorID, mc, taskList) {
+    this.loadTexmaps();
+
+    let mainModel = this.getMainModel();
+
+    // Place model in scene:
+    let origo = new THREE.Vector3();
+    let inv = new THREE.Matrix3();
+    inv.set(1,0,0, 0,-1,0, 0,0,-1); // Invert Y, and Z-axis for LDraw
+    
+    // Generate the meshes:
+    if(this.cleanUpPrimitivesAndSubParts) {
+	mainModel.setReferencedFrom(this);
+    }
+    mainModel.generateThreePart(this, colorID, origo, inv, true, false, mc, null, taskList);
+}
+
+THREE.LDRLoader.prototype.onPartsLoaded = function(loadedParts) {
+    let self = this;
+
+    if(!loadedParts) {
+	loadedParts = [];
+	this.applyOnPartTypes(pt => loadedParts.push(pt));
+    }
+    
+    // Load the unknown parts:    
+    let unloadedPartsSet = {};
+    let unloadedPartsList = [];
+    function checkPart(id) {
+        if(!(self.partTypes.hasOwnProperty(id) || unloadedPartsSet.hasOwnProperty(id))) {
+            unloadedPartsSet[id] = true;
+            unloadedPartsList.push(id);
+        }
+    }
+    loadedParts.forEach(pt => pt.steps.forEach(s => s.subModels.forEach(sm => checkPart(sm.ID))));
+
+    // Set part info (part vs non-part):
+    loadedParts.forEach(pt => pt.isPart = pt.computeIsPart(self));
+
+    // Clean up part:
+    loadedParts.forEach(pt => pt.cleanUp(self));
+
+    // Handle assemblies:
+    if(self.options.buildAssemblies) {
+	if(!self.assemblyManager) {
+            self.assemblyManager = new LDR.AssemblyManager(self);
+	}
+	const am = self.assemblyManager;
+	let handleAssemblies = pt => { 
+	    if(!pt.isPart) {
+		pt.steps.forEach(s => am.handleStep(s).forEach(checkPart));
+	    }
+	};
+	loadedParts.forEach(handleAssemblies);
+    }
+
+    if(unloadedPartsList.length > 0) {
+        self.loadMultiple(unloadedPartsList);
+    }
+}
+
+THREE.LDRLoader.prototype.getPartType = function(id) {
+    if(!this.partTypes.hasOwnProperty(id)) {
+        let subModel;
+	if(LDR.Generator && (subModel = LDR.Generator.make(id))) {
+	    return this.partTypes[id] = subModel;
+	}
+        return null;
+    }
+    let pt = this.partTypes[id];
+    if(pt === true) {
+        return null;
+    }
+    return pt;
+}
+
+THREE.LDRLoader.prototype.getMainModel = function() {
+    if(!this.mainModel) {
+        throw 'No main model set for ldrLoader!';
+    }
+    if(!this.partTypes.hasOwnProperty(this.mainModel)) {
+        throw 'Inconsistent internal storage for ldrLoader: No main model!';
+    }
+    let pt = this.partTypes[this.mainModel];
+    if(pt === true) {
+        throw 'Main model not yet loaded!';
+    }
+    return pt;
+}
+
+THREE.LDRLoader.prototype.applyOnPartTypes = function(f) {
+    for(let id in this.partTypes) {
+        if(!this.partTypes.hasOwnProperty(id)) {
+            continue;
+        }
+        let pt = this.partTypes[id];
+        if(pt === true) {
+            continue;
+        }
+        f(pt);
+    }
+}
+
+THREE.LDRLoader.prototype.toLDR = function() {
+    let self = this;
+
+    // Part types:
+    let ret = this.partTypes[this.mainModel].toLDR(this);
+    this.applyOnPartTypes(pt => {
+            if(!(pt.inlined || pt.ID === self.mainModel || pt.isOfficialLDraw())) {
+                ret += pt.toLDR(self);
+            }
+        });
+
+    // Inline texmaps:
+    const CHARACTERS_PER_LINE = 76;
+    function outputDataUrl(id, mimetype, content) {
+        ret += "0 FILE " + id + "\r\n";
+        ret += "0 !DATA START\r\n";
+        let lines = Math.ceil(content.length / CHARACTERS_PER_LINE);
+        for(let i = 0; i < content.length; i += CHARACTERS_PER_LINE) {
+            ret += "0 !:" + content.substr(i, CHARACTERS_PER_LINE) + "\r\n";
+        }
+        ret += "0 !DATA END\r\n\r\n";
+    }
+    this.texmapDataurls.forEach(obj => outputDataUrl(obj.id, obj.mimetype, obj.content));
+
+    return ret;
+}
+
+THREE.LDRLoader.prototype.substituteReplacementParts = function() {
+    let self = this;
+
+    let replacementMap = {};
+    function buildReplacementMap(pt) {
+	if(pt.replacement) {
+	    replacementMap[pt.ID] = pt.replacement;
+	}
+    }
+    this.applyOnPartTypes(buildReplacementMap);
+
+    function fixReplacedParts(pt) {
+	pt.steps.forEach(step => step.subModels.forEach(sm => {
+	    if(replacementMap.hasOwnProperty(sm.ID)) {
+		sm.ID = replacementMap[sm.ID]
+	    }
+	}));
+    }
+    this.applyOnPartTypes(fixReplacedParts);
+}
+
+LDR.hashCode = function(s) {
+    let hash = 0;
+    for(let i = 0; i < s.length; i++) {
+        hash = Math.imul(31, hash) + s.charCodeAt(i) | 0;
+    }
+    return hash;
+}
+
+THREE.LDRLoader.prototype.unpack = function(obj) {
+    let self = this;
+
+    if(!obj.hasOwnProperty('h')) {
+	throw "Missing hash!";
+    }
+
+    let names = obj['names'].split('¤');
+    let hash = LDR.hashCode(obj.names);
+
+    let parts = [];
+    this.mainModel = names[0];
+
+    let arrayI = obj['i'];
+    let arrayF = obj['f'];
+    let arrayS = obj['s'].split('¤');
+    let idxI = 0, idxF = 0, idxS = 0;
+
+    // Unpack texmaps:
+    let numberOfTexmaps = arrayI[idxI++];
+    for(let i = 0; i < numberOfTexmaps; i++) {
+        let tmp = new LDR.TexmapPlacement();
+        [idxI, idxF, idxS] = tmp.unpackFrom(arrayI, arrayF, arrayS, idxI, idxF, idxS, names, self.saveFileLines);
+        if(tmp.idx !== LDR.TexmapPlacements.length) {
+            console.error('Indexing error on packed texmap. Expected ' + LDR.TexmapPlacements.length + ', found ' + tmp.idx);
+        }
+        LDR.TexmapPlacements.push(tmp);
+    }
+
+    // Unpack inline textures:
+    let numberOfDataurls = arrayI[idxI++];
+    for(let i = 0; i < numberOfDataurls; i++) {
+        let id = arrayS[idxS++];
+        let mimetype = arrayS[idxS++];
+        let content = arrayS[idxS++];
+        self.texmapDataurls.push({id:id, mimetype:mimetype, content:content});
+        
+        self.texmaps[id] = true;
+        self.texmapListeners[id] = [];
+        let image = new Image();
+        image.onload = function(e) {
+            let texture = new THREE.Texture(this);
+            texture.needsUpdate = true;
+            self.texmaps[id] = texture;
+            self.texmapListeners[id].forEach(l => l(texture));
+            self.onProgress(id);
+        };
+        let dataurl = 'data:image/' + mimetype + ';base64,' + content;
+        image.src = dataurl;
+    }
+
+    // Unpack all non-parts:
+    names.forEach((name, i) => {
+	let numSteps = arrayI[idxI++];
+	if(numSteps === 0) {
+	    parts.push(name);
+	    return; // Packable part to be loaded normally.
+	}
+	console.log('Unpacking ' + numSteps + ' step for ' + name);
+
+	let pt = new THREE.LDRPartType();
+	pt.ID = pt.name = name;
+	pt.cleanSteps = true;
+
+	for(let j = 0; j < numSteps; j++) {
+	    let step = new THREE.LDRStep();
+	    [idxI, idxF] = step.unpackFrom(arrayI, arrayF, idxI, idxF, names, LDR.TexmapPlacements, self.saveFileLines);
+
+	    // Handle rotation:
+	    let r = arrayI[idxI++];
+	    if(r) {
+		step.rotation = new THREE.LDRStepRotation(arrayF[idxF++], arrayF[idxF++], arrayF[idxF++], r === 1 ? 'ABS' : 'REL');
+	    }
+
+	    pt.steps.push(step);	    
+	}
+
+	if(obj.hasOwnProperty('d'+i)) {
+            pt.modelDescription = obj['d'+i];
+	    hash += LDR.hashCode(pt.modelDescription);
+        }
+	if(obj.hasOwnProperty('n'+i)) {
+	    let inlined = obj['n'+i];
+	    pt.inlined = (inlined === -1) ? 'UNOFFICIAL' : inlined;
+	    hash += LDR.hashCode(pt.inlined);
+	}
+	if(obj.hasOwnProperty('e'+i)) {
+            let encoded = obj['e' + i];
+            pt.certifiedBFC = encoded % 2 === 1;
+            pt.CCW = Math.floor(encoded/2) % 2 === 1;
+	    hash = (23*hash + encoded) | 0;
+	}
+	self.partTypes[name] = pt;
+    });
+
+    obj['i'].forEach(i => hash = (13*hash+i)|0);
+    obj['f'].forEach(f => hash = (17*hash+parseInt(f))|0);
+    hash += LDR.hashCode(obj['s']);
+    if(hash !== obj.h) {
+	throw "Hash check failure for instructions: Computed " + hash + " vs read " + obj.h;
+    }
+
+    this.onPartsLoaded();
+    this.loadTexmaps();
+
+    return parts;
+}
+
+THREE.LDRLoader.prototype.pack = function() {
+    let self = this;
+    let mainModel = this.getMainModel();
+
+    // First find all parts mentioned in those that will be packed:
+    let nameMap = {}; 
+    nameMap[mainModel.ID] = 0;
+    let names = [mainModel.ID];
+    function scanName(id) {
+	if(nameMap.hasOwnProperty(id)) {
+	    return; // Already handled.
+	}
+	nameMap[id] = names.length;
+	names.push(id);
+	let pt = self.getPartType(id);
+	if(!pt) {
+	    throw 'Unknown part type ' + id;
+	}
+	if(!pt.canBePacked()) { // Only parts are packed.
+	    scanNames(pt);
+	}
+    }
+    function scanNames(pt) {
+	pt.steps.forEach(step => step.subModels.forEach(sm => scanName(sm.ID)));
+    }
+    scanNames(mainModel);
+
+    let ret = {names:names.join('¤')};
+    let hash = LDR.hashCode(ret.names);
+    let arrayF = [], arrayI = [], arrayS = [];
+
+    // Pack texmaps:
+    arrayI.push(LDR.TexmapPlacements.length);
+    LDR.TexmapPlacements.forEach(tmp => tmp.packInto(arrayF, arrayI, arrayS, nameMap));
+    
+    // Pack dataurls:
+    arrayI.push(this.texmapDataurls.length);
+    this.texmapDataurls.forEach(x => arrayS.push(x.id, x.mimetype, x.content));
+
+    // Pack everything which could not be packed as parts:
+    names.forEach((id, idx) => {
+	let pt = self.getPartType(id);
+	if(pt.canBePacked() || pt.inlined === 'GENERATED' || pt.inlined === 'IDB') {
+	    arrayI.push(0); // 0 steps to indicate that it should be skipped.
+	    return;
+	}
+
+	arrayI.push(pt.steps.length);
+
+	pt.steps.forEach(step => {
+            step.packInto(arrayF, arrayI, nameMap);
+
+	    // Also handle rotation:
+	    if(step.rotation) {
+		let r = step.rotation;
+		arrayI.push(r === 'ABS' ? 1 : 2);
+		arrayF.push(r.x, r.y, r.z);
+	    }
+	    else {
+		arrayI.push(0);
+	    }
+	});
+	
+	if(pt.isPart) {
+            if(pt.modelDescription) {
+                ret['d' + idx] = pt.modelDescription;
+		hash += LDR.hashCode(pt.modelDescription);
+            }
+            if(pt.inlined) {
+                ret['n' + idx] = (pt.inlined === 'UNOFFICIAL' ? -1 : pt.inlined);
+		hash += LDR.hashCode(pt.inlined);
+            }
+	    let headerCode = (pt.CCW ? 2 : 0) + (pt.certifiedBFC ? 1 : 0);
+            ret['e' + idx] = headerCode;
+	    hash = (23*hash + headerCode) | 0;
+	}
+    });
+
+    if(arrayI.some(val => val > 32767)) {
+	ret['i'] = new Int32Array(arrayI);
+    }
+    else {
+	ret['i'] = new Int16Array(arrayI);
+    }
+    ret['f'] = new Float32Array(arrayF);
+    ret['s'] = arrayS.join('¤');
+
+    ret['i'].forEach(i => hash = (13*hash+i)|0);
+    ret['f'].forEach(f => hash = (17*hash+parseInt(f))|0);
+    hash += LDR.hashCode(ret.s);
+    ret['h'] = hash;
+
+    return ret;
+}
+
+/*
+  Part description: a part (ID) placed (position, rotation) with a
+  given color (16/24 allowed) and invertCCW to allow for sub-parts in DAT-parts.
+*/
+THREE.LDRPartDescription = function(colorID, position, rotation, ID, cull, invertCCW, texmapPlacement) {
+    this.colorID = colorID; // LDraw ID. Negative values indicate edge colors - see top description.
+    this.position = position; // Vector3
+    this.rotation = rotation; // Matrix3
+    this.ID = ID.toLowerCase(); // part.dat lowercase
+    this.cull = cull;
+    this.invertCCW = invertCCW;
+    this.texmapPlacement = texmapPlacement;
+    this.ghost;
+    this.original; // If this PD is a colored clone of an original PD.
+    texmapPlacement && texmapPlacement.use();
+}
+
+THREE.LDRPartDescription.prototype.cloneColored = function(colorID) {
+    if(this.original) {
+	console.dir(this);
+	throw "Cloning non-original PD to color " + colorID;
+    }
+    let c = this.colorID;
+    if(this.colorID === 16) {
+	c = colorID;
+    }
+    else if(this.colorID === 24) {
+	c = -colorID-1;
+    }
+    let ret = new THREE.LDRPartDescription(c, this.position, this.rotation, this.ID,
+					   this.cull, this.invertCCW, this.texmapPlacement);
+    ret.REPLACEMENT_PLI = this.REPLACEMENT_PLI;
+    ret.original = this;
+    ret.ghost = this.ghost || false; // For editor.
+    return ret;
+}
+
+THREE.LDRPartDescription.prototype.placedColor = function(pdColorID) {
+    let colorID = this.colorID;
+    if(colorID === 16) {
+        colorID = pdColorID;
+    }
+    else if(colorID === 24) {
+        colorID = (pdColorID === 16) ? 24 : pdColorID; // Ensure color 24 is propagated correctly when placed for main color (16).
+    }
+    return colorID;
+}
+
+THREE.LDRPartDescription.prototype.toLDR = function(loader) {
+    let pt = loader.getPartType(this.ID);    
+    return '1 ' + this.colorID + ' ' + this.position.toLDR() + ' ' + this.rotation.toLDR() + ' ' + pt.ID + '\r\n';
+}
+
+THREE.LDRPartDescription.prototype.placeAt = function(pd) {
+    // Compute augmented colorID, position, rotation, ID
+    let colorID = this.placedColor(pd.colorID);
+    
+    let position = new THREE.Vector3();
+    position.copy(this.position);
+    position.applyMatrix3(pd.rotation);
+    position.add(pd.position);
+
+    let rotation = new THREE.Matrix3();
+    rotation.multiplyMatrices(pd.rotation, this.rotation);
+
+    let invert = this.invertCCW === pd.invertCCW;
+
+    return new THREE.LDRPartDescription(colorID, position, rotation, this.ID, this.cull, invert, this.texmapPlacement);
+}
+
+THREE.LDRStepRotation = function(x, y, z, type) {
+    this.x = parseFloat(x);
+    this.y = parseFloat(y);
+    this.z = parseFloat(z);
+    this.type = type.toUpperCase();
+}
+
+THREE.LDRStepRotation.equals = function(a, b) {
+    let aNull = !a;
+    let bNull = !b;
+    if(aNull && bNull) {
+	return true;
+    }
+    if(aNull !== bNull) {
+	if(!aNull) {
+	    return a.isDefault();
+	}
+	if(!bNull) {
+	    return b.isDefault();
+	}
+	return false;
+    }
+    return (a.x === b.x) && (a.y === b.y) && (a.z === b.z) && (a.type === b.type);
+}
+
+THREE.LDRStepRotation.prototype.isDefault = function() {
+    return this.type === 'REL' && this.x === 0 && this.y === 0 && this.z === 0;
+}
+
+THREE.LDRStepRotation.prototype.clone = function() {
+    return new THREE.LDRStepRotation(this.x, this.y, this.z, this.type);
+}
+
+THREE.LDRStepRotation.prototype.toLDR= function() {
+    return '0 ROTSTEP ' + this.x + ' ' + this.y + ' ' + this.z + ' ' + this.type + '\r\n';
+}
+
+// Get the rotation matrix by looking at the default camera position:
+THREE.LDRStepRotation.getAbsRotationMatrix = function() {
+    let looker = new THREE.Object3D();
+    looker.position.x = -10000;
+    looker.position.y = -7000;
+    looker.position.z = -10000;
+    looker.lookAt(new THREE.Vector3());
+    looker.updateMatrix();
+    let m0 = new THREE.Matrix4();
+    m0.extractRotation(looker.matrix);
+    return m0;
+}
+THREE.LDRStepRotation.ABS = THREE.LDRStepRotation.getAbsRotationMatrix();
+
+/* 
+   Specification: https://www.lm-software.com/mlcad/Specification_V2.0.pdf (page 7 and 8)
+*/
+THREE.LDRStepRotation.prototype.getRotationMatrix = function(defaultMatrix) {
+    let wx = this.x / 180.0 * Math.PI;
+    let wy = -this.y / 180.0 * Math.PI;
+    let wz = -this.z / 180.0 * Math.PI;
+
+    let s1 = Math.sin(wx);
+    let s2 = Math.sin(wy);
+    let s3 = Math.sin(wz);
+    let c1 = Math.cos(wx);
+    let c2 = Math.cos(wy);
+    let c3 = Math.cos(wz);
+
+    let a = c2 * c3;
+    let b = -c2 * s3;
+    let c = s2;
+    let d = c1 * s3 + s1 * s2 * c3;
+    let e = c1 * c3 - s1 * s2 * s3;
+    let f = -s1 * c2;
+    let g = s1 * s3 - c1 * s2 * c3;
+    let h = s1 * c3 + c1 * s2 * s3;
+    let i = c1 * c2;
+
+    let rotationMatrix = new THREE.Matrix4();
+    rotationMatrix.set(a, b, c, 0,
+		       d, e, f, 0,
+		       g, h, i, 0,
+		       0, 0, 0, 1);
+    let ret = new THREE.Matrix4();
+    if(this.type === "REL") {
+	ret.multiplyMatrices(defaultMatrix, rotationMatrix);
+    }
+    else if(this.type === "ADD") {
+        throw "Unsupported rotation type: ADD!"
+	//ret.copy(currentMatrix).multiply(rotationMatrix);
+    }
+    else { // this.type === ABS
+	ret.multiplyMatrices(THREE.LDRStepRotation.ABS, rotationMatrix);
+    }
+    return ret;
+}
+
+THREE.LDRStepIdx = 0;
+THREE.LDRStep = function() {
+    this.idx = THREE.LDRStepIdx++;
+    this.hasPrimitives = false;
+    this.subModels = [];
+    this.lines = []; // {colorID, p1, p2}
+    this.conditionalLines = []; // {colorID, p1, p2, p3, p4}
+    this.triangles = []; // {colorID, p1, p2, p3, texmapPlacement}
+    this.quads = []; // {colorID, p1, p2, p3, p4, texmapPlacement}
+    this.rotation = null;
+    this.cnt = -1;
+    this.fileLines = [];
+    this.original;
+}
+
+THREE.LDRStep.prototype.pack = function(obj) {
+    let arrayF = [];
+    let arrayI = [];
+    let arrayS = [];
+    
+    // SubModels:
+    let subModelMap = {};
+    let subModelList = [];
+    function mapSubModel(sm) {
+        let id = sm.ID;
+        if(!subModelMap.hasOwnProperty(id)) {
+            subModelMap[id] = subModelList.length;
+	    let shortID = id.substring(0, id.length-4);
+            subModelList.push(shortID);
+        }
+    }
+    this.subModels.forEach(mapSubModel);
+
+    // Texmaps:
+    let texmapPlacements = {}; // idx values of texmaps
+    let numberOfTexmapPlacements = this.getTexmapPlacements(texmapPlacements);
+    arrayI.push(numberOfTexmapPlacements);
+
+    for(let idx in texmapPlacements) {
+        if(texmapPlacements.hasOwnProperty(idx)) {
+            texmapPlacements[idx].fallback.subModels.forEach(mapSubModel);
+        }
+    }
+    for(let idx in texmapPlacements) {
+        if(texmapPlacements.hasOwnProperty(idx)) {
+            texmapPlacements[idx].packInto(arrayF, arrayI, arrayS, subModelMap);
+        }
+    }
+
+    if(arrayS.length > 0) {
+        obj.sx = arrayS.join('|'); // Files for texmaps.
+    }
+    if(subModelList.length > 0) {
+        obj.sp = subModelList.join('|'); // All sub models, including those for fallback geometries.
+    }
+    
+    this.packInto(arrayF, arrayI, subModelMap);
+    
+    if(arrayI.some(val => val > 32767)) {
+        obj.ai = new Int32Array(arrayI);
+    }
+    else {
+        obj.ai = new Int16Array(arrayI);
+    }
+    obj.af = new Float32Array(arrayF);
+}
+
+THREE.LDRStep.prototype.packInto = function(arrayF, arrayI, subModelMap) {
+    arrayI.push(this.subModels.length);
+    function handleSubModel(sm) {
+        if(!subModelMap.hasOwnProperty(sm.ID)) {
+            console.dir(subModelMap);
+            throw "Unknown sub model " + sm.ID + ' not in map!';
+        }
+        arrayI.push(sm.colorID);
+        arrayI.push(sm.texmapPlacement ? sm.texmapPlacement.idx : -1);        
+        arrayI.push((subModelMap[sm.ID] * 4) +
+                    (sm.invertCCW ? 2 : 0) +
+                    (sm.cull ? 1 : 0)); // Encode these three properties into a single int.
+
+        arrayF.push(sm.position.x, sm.position.y, sm.position.z);
+        let e = sm.rotation.elements;
+        for(let x = 0; x < 3; x++) {
+            for(let y = 0; y < 3; y++) {
+                arrayF.push(e[x+y*3]);
+            }
+        }
+    }
+    this.subModels.forEach(handleSubModel);
+
+    // Primitives:
+    function handle(primitives, size, cullInfo) {
+        arrayI.push(primitives.length);
+        primitives.forEach(x => {
+                arrayI.push(x.colorID);
+                if(cullInfo) {
+                    arrayI.push(x.cull ? 1 : 0);
+                }
+                arrayI.push(x.texmapPlacement ? x.texmapPlacement.idx : -1);
+                arrayF.push(x.p1.x, x.p1.y, x.p1.z, 
+                            x.p2.x, x.p2.y, x.p2.z);
+                if(size > 2) {
+                    arrayF.push(x.p3.x, x.p3.y, x.p3.z);
+                }
+                if(size > 3) {
+                    arrayF.push(x.p4.x, x.p4.y, x.p4.z);
+                }
+            });
+    }
+    handle(this.lines, 2, false);
+    handle(this.triangles, 3, true);
+    handle(this.quads, 4, true);
+    handle(this.conditionalLines, 4, false);
+}
+
+THREE.LDRStep.prototype.unpack = function(obj, saveFileLines) {
+    let arrayI = obj.ai;
+    let arrayF = obj.af;
+    let arrayS = obj.sx ? obj.sx.split('|') : []; // texmap files.
+    let subModelList = obj.sp ? obj.sp.split('|').map(x => x += '.dat') : [];
+
+    // Texmaps:
+    let idxI = 0, idxF = 0, idxS = 0;
+
+    let numberOfTexmapPlacements = arrayI[idxI++];
+    let texmapPlacementMap = {};
+    for(let i = 0; i < numberOfTexmapPlacements; i++) {
+        let texmapPlacement = new LDR.TexmapPlacement();
+        [idxI, idxF, idxS] = texmapPlacement.unpackFrom(arrayI, arrayF, arrayS, idxI, idxF, idxS, subModelList, saveFileLines);
+        texmapPlacementMap[texmapPlacement.idx] = texmapPlacement;
+        // Map back into global LDR.TexmapPlacements:
+        texmapPlacement.idx = LDR.TexmapPlacements.length;
+        LDR.TexmapPlacements.push(texmapPlacement);
+    }
+
+    this.unpackFrom(arrayI, arrayF, idxI, idxF, subModelList, texmapPlacementMap, saveFileLines);
+}
+
+THREE.LDRStep.prototype.unpackFrom = function(arrayI, arrayF, idxI, idxF, subModelList, texmapPlacementMap, saveFileLines) {
+    let self = this;
+
+    // Sub Models:
+    let numSubModels = arrayI[idxI++];
+    for(let i = 0; i < numSubModels; i++) {
+        let colorID = arrayI[idxI++];
+        let texmapIdx = arrayI[idxI++];
+        var texmapPlacement = texmapIdx >= 0 ? texmapPlacementMap[texmapIdx] : null;
+        let packed = arrayI[idxI++];
+        let cull = (packed % 2 === 1);
+	packed -= cull ? 1 : 0;
+        let invertCCW = (Math.floor(packed/2) % 2) === 1;
+	packed -= invertCCW ? 2 : 0;
+        let ID = subModelList[packed/4];
+
+        let position = new THREE.Vector3(arrayF[idxF++], arrayF[idxF++], arrayF[idxF++]);
+        let rotation = new THREE.Matrix3();
+        rotation.set(arrayF[idxF++], arrayF[idxF++], arrayF[idxF++], 
+                     arrayF[idxF++], arrayF[idxF++], arrayF[idxF++],
+                     arrayF[idxF++], arrayF[idxF++], arrayF[idxF++]);
+        let subModel = new THREE.LDRPartDescription(colorID, position, rotation, ID, cull, invertCCW, texmapPlacement);
+        this.addSubModel(subModel);
+        if(saveFileLines) {
+            this.fileLines.push(new LDR.Line1(subModel));
+        }
+    }
+
+    // Primitives:
+    function handle(size, cullInfo, makeLine) {
+        let ret = [];
+        let numPrimitives = arrayI[idxI++];
+        for(let i = 0; i < numPrimitives; i++) {
+            let p = {colorID:arrayI[idxI++]};
+            if(cullInfo) {
+                p.cull = arrayI[idxI++]===1;
+            }
+
+            let texmapIdx = arrayI[idxI++];
+            if(texmapIdx >= 0) {
+                p.texmapPlacement = texmapPlacementMap[texmapIdx];
+            }
+
+            p.p1 = new THREE.Vector3(arrayF[idxF++], arrayF[idxF++], arrayF[idxF++]);
+            p.p2 = new THREE.Vector3(arrayF[idxF++], arrayF[idxF++], arrayF[idxF++]);
+            if(size > 2) {
+                p.p3 = new THREE.Vector3(arrayF[idxF++], arrayF[idxF++], arrayF[idxF++]);
+            }
+            if(size > 3) {
+                p.p4 = new THREE.Vector3(arrayF[idxF++], arrayF[idxF++], arrayF[idxF++]);
+            }
+            ret.push(p);
+            if(saveFileLines) {
+                self.fileLines.push(makeLine(p.colorID, p.p1, p.p2, p.p3, p.p4, p.cull, true, p.texmapPlacement));
+            }
+        }
+        return ret;
+    }
+    this.lines = handle(2, false, (c, p1, p2, p3, p4, cull, ccw, tmp) => new LDR.Line2(c, p1, p2, tmp));
+    this.triangles = handle(3, true, (c, p1, p2, p3, p4, cull, ccw, tmp) => new LDR.Line3(c, p1, p2, p3, cull, ccw, tmp));
+    this.quads = handle(4, true, (c, p1, p2, p3, p4, cull, ccw, tmp) => new LDR.Line4(c, p1, p2, p3, p4, cull, ccw, tmp));
+    this.conditionalLines = handle(4, false, (c, p1, p2, p3, p4, cull, ccw, tmp) => new LDR.Line5(c, p1, p2, p3, p4, tmp));
+
+    this.hasPrimitives = this.lines.length > 0 || this.conditionalLines.length > 0 || this.triangles.length > 0 || this.quads.length > 0;
+
+    return [idxI, idxF];
+}
+
+// Count the number of unique texmap placements in the step. Placements are added to the 'seen' map.
+THREE.LDRStep.prototype.getTexmapPlacements = function(seen) {
+    let ret = 0;
+    function handle(p) {
+        if(!p.texmapPlacement) {
+            return;
+        }
+        let idx = p.texmapPlacement.idx;
+        if(seen.hasOwnProperty(idx)) {
+            return;
+        }
+        seen[idx] = p.texmapPlacement;
+        ret++;
+    }
+    this.subModels.forEach(handle);
+    this.triangles.forEach(handle);
+    this.quads.forEach(handle);
+
+    return ret;
+}
+
+THREE.LDRStep.prototype.cloneColored = function(colorID) {
+    if(this.hasPrimitives) {
+        throw "Cannot clone step with primitives!";
+    }
+    let ret = new THREE.LDRStep();
+
+    ret.hasPrimitives = false;
+    ret.subModels = this.subModels.map(subModel => subModel.cloneColored(colorID));
+    ret.rotation = this.rotation;
+    ret.cnt = this.cnt;
+    ret.fileLines = this.fileLines;
+    ret.original = this;
+
+    return ret;
+}
+
+THREE.LDRStep.prototype.toLDR = function(loader, prevStepRotation, isLastStep) {
+    let ret = '';
+
+    // First handle texmaps as they often have to be fixed with proper prefixes:
+    let tmpMap = {}; // idx -> lines.
+    function check(line) {
+        let tmp = line.line1 ? line.desc.texmapPlacement : line.tmp;
+        if(!tmp) {
+            return;
+        }
+        let idx = tmp.idx;
+        if(!tmpMap.hasOwnProperty(idx)) {
+            tmpMap[idx] = [];
+        }
+        tmpMap[idx].push(line);
+    }
+    this.fileLines.forEach(check);
+    for(let idx in tmpMap) {
+        if(tmpMap.hasOwnProperty(idx)) {
+            let lines = tmpMap[idx];
+            ret += LDR.TexmapPlacements[idx].toLDR(lines, loader);        
+        }
+    }
+
+    // Now handle normal lines:
+    function outputLine(line) {
+        if(line.line1 && line.desc.texmapPlacement || line.tmp) {
+            return; // Already output for texmap above.
+        }
+        ret += line.toLDR(loader);
+    }
+    this.fileLines.forEach(outputLine);
+
+    // End with STEP or ROTSTEP:
+    if(!this.rotation) {
+        if(prevStepRotation) {
+            ret += '0 ROTSTEP END\r\n';
+        }
+        else if(!isLastStep) {
+            ret += '0 STEP\r\n';
+        }
+    }
+    else { // We have a rotation. Check against prev:
+        if(THREE.LDRStepRotation.equals(this.rotation, prevStepRotation)) {
+            ret += '0 STEP\r\n';            
+        }
+        else {
+            ret += this.rotation.toLDR();
+        }
+    }
+    return ret;
+}
+
+THREE.LDRStep.prototype.isEmpty = function() {
+    return this.subModels.length === 0 && !this.hasPrimitives;
+}
+
+THREE.LDRStep.prototype.addSubModel = function(subModel) {
+    this.subModels.push(subModel);
+}
+
+THREE.LDRStep.prototype.addLine = function(c, p1, p2, texmapPlacement) {
+    this.hasPrimitives = true;
+    this.lines.push({colorID:c, p1:p1, p2:p2});
+    texmapPlacement && texmapPlacement.use();
+}
+
+THREE.LDRStep.prototype.addTrianglePoints = function(c, p1, p2, p3, cull, texmapPlacement) {
+    this.hasPrimitives = true;
+    this.triangles.push({colorID:c, p1:p1, p2:p2, p3:p3, cull:cull, texmapPlacement:texmapPlacement});
+    texmapPlacement && texmapPlacement.use();
+}
+
+THREE.LDRStep.prototype.addQuadPoints = function(c, p1, p2, p3, p4, cull, texmapPlacement) {
+    this.hasPrimitives = true;
+    this.quads.push({colorID:c, p1:p1, p2:p2, p3:p3, p4:p4, cull:cull, texmapPlacement:texmapPlacement});
+    texmapPlacement && texmapPlacement.use();
+}
+
+THREE.LDRStep.prototype.addConditionalLine = function(c, p1, p2, p3, p4, texmapPlacement) {
+    this.hasPrimitives = true;
+    this.conditionalLines.push({colorID:c, p1:p1, p2:p2, p3:p3, p4:p4});
+    texmapPlacement && texmapPlacement.use();    
+}
+
+/*
+  Return true if the step contains a sub model which is not a part.
+  This could be any sub assembly consisting of multiple parts.
+ */
+THREE.LDRStep.prototype.containsNonPartSubModels = function(loader) {
+    if(this.subModels.length === 0) {
+        return false;
+    }
+    // We only have to check first sub model, since steps with sub assemblies will be separate:
+    let firstSubModel = loader.getPartType(this.subModels[0].ID);
+    return !(!firstSubModel || firstSubModel.isPart);
+}
+
+THREE.LDRStep.prototype.containsPartSubModels = function(loader) {
+    if(this.subModels.length === 0) {
+        return false;
+    }
+    let firstSubModel = loader.getPartType(this.subModels[0].ID);
+    return firstSubModel.isPart;
+}
+
+THREE.LDRStep.prototype.countParts = function(loader) {
+    if(this.cnt >= 0) {
+	return this.cnt;
+    }
+    let cnt = 0;
+
+    this.subModels.forEach(function(subModel) {
+	if(subModel.REPLACEMENT_PLI === true) {
+	    return;
+	}
+        let pt = loader.getPartType(subModel.ID);
+	if(!pt) {
+	    console.warn("Unknown part type: " + subModel.ID);
+	    return;
+	}
+        if(pt.isPart) {
+            cnt++;
+        }
+        else {
+            cnt += pt.countParts(loader);
+        }
+    });
+
+    this.cnt = cnt;
+    return cnt;
+}
+
+/*
+  Split all color/partType into separate steps with one step containing only parts.
+  
+  this.subModels = [];
+  this.rotation = null;
+ */
+THREE.LDRStep.prototype.cleanUp = function(loader, newSteps) {
+    if(this.isEmpty() || this.hasPrimitives) {
+        newSteps.push(this);
+        return; // Primitive-containing or empty step - just keep existing.
+    }
+
+    // Collect info:
+    let self = this;
+    let parts = [];
+    let subModelsByTypeAndColor = {};
+
+    function handleSubModel(subModelDesc) {
+        let subModel = loader.getPartType(subModelDesc.ID);
+        if(!subModel || subModel.isPart) {
+            parts.push(subModelDesc);
+        }
+        else { // Not a part:
+	    subModel.cleanUp(loader);
+            let key = subModelDesc.colorID + '_' + subModel.ID;
+            if(subModelsByTypeAndColor.hasOwnProperty(key)) {
+                subModelsByTypeAndColor[key].push(subModelDesc);
+            }
+            else {
+                subModelsByTypeAndColor[key] = [subModelDesc];
+            }
+        }
+    }
+    this.subModels.forEach(handleSubModel);
+
+    function push(subModels) {
+        let newStep = new THREE.LDRStep();
+        newStep.subModels = subModels;
+        newStep.rotation = self.rotation ? self.rotation.clone() : null;
+        subModels.forEach(subModel => newStep.fileLines.push(new LDR.Line1(subModel)));
+        newSteps.push(newStep);
+    }
+
+    // Split into separate steps if necessary:
+    for(let key in subModelsByTypeAndColor) {
+        if(subModelsByTypeAndColor.hasOwnProperty(key)) {
+            push(subModelsByTypeAndColor[key]);
+        }
+    }
+
+    // Finally add step for just the parts:
+    if(parts.length > 0) {
+        push(parts);
+    }
+}
+
+THREE.LDRStep.prototype.generateThreePart = function(loader, colorID, position, rotation, cull, invertCCW, mc, taskList) {
+    //console.log("STEP: Creating three part for " + this.subModels.length + " sub models in color " + colorID + ", cull: " + cull + ", invertion: " + invertCCW);
+    let ownInversion = (rotation.determinant() < 0) !== invertCCW; // Adjust for inversed matrix!
+    
+    let transformColor = function(subColorID) {
+	if(subColorID === 16) {
+	    return colorID; // Main color
+        }
+	else if(subColorID === 24) {
+	    return colorID < 0 ? colorID : -colorID-1; // Edge color
+        }
+	return subColorID;
+    }
+
+    let transformPoint = function(p) {
+	let ret = new THREE.Vector3(p.x, p.y, p.z);
+	ret.applyMatrix3(rotation);
+	ret.add(position);
+	return ret;
+    }
+    
+    function handleSubModel(subModelDesc) {
+	let subModelInversion = invertCCW !== subModelDesc.invertCCW;
+	let subModelCull = subModelDesc.cull && cull; // Cull only if both sub model, this step and the inherited cull info is true!
+
+	let subModelColor = transformColor(subModelDesc.colorID);
+	
+	let subModel = loader.getPartType(subModelDesc.ID);
+	if(!subModel) {
+	    loader.onError("Unloaded sub model: " + subModelDesc.ID);
+	    return;
+	}
+	if(subModel.replacement) {
+	    let replacementSubModel = loader.getPartType(subModel.replacement);
+	    if(!replacementSubModel) {
+		throw { 
+		    name: "UnloadedSubmodelException", 
+		    level: "Severe",
+		    message: "Unloaded replaced sub model: " + subModel.replacement + " replacing " + subModelDesc.ID,
+		    htmlMessage: "Unloaded replaced sub model: " + subModel.replacement + " replacing " + subModelDesc.ID,
+		    toString:    function(){return this.name + ": " + this.message;} 
+		};
+	    }
+	    subModel = replacementSubModel;
+	}
+	let nextPosition = transformPoint(subModelDesc.position);
+	let nextRotation = new THREE.Matrix3();
+	nextRotation.multiplyMatrices(rotation, subModelDesc.rotation);
+	subModel.generateThreePart(loader, subModelColor, nextPosition, nextRotation, subModelCull, subModelInversion, mc, subModelDesc, taskList);
+    }
+    
+    // Add submodels:
+    this.subModels.forEach(handleSubModel);
+}
+
+LDR.Line0 = function(txt) {
+    this.txt = txt;    
+    this.line0 = true;
+}
+
+LDR.Line0.prototype.toLDR = function() {
+    return '0 ' + this.txt + '\r\n';
+}
+
+LDR.Line1 = function(desc) {
+    this.desc = desc; // LDRPartDescription
+    this.line1 = true;
+}
+
+LDR.Line1.prototype.toLDR = function(loader) {
+    return this.desc.toLDR(loader);
+}
+
+LDR.convertFloat = function(x) {
+    x = x.toFixed(6); // Allow at most 6 decimals.
+    for(let i = 0; i <= 6; i++) {
+        let tmp = parseFloat(x).toFixed(i);
+        if(parseFloat(tmp) === parseFloat(x)) {
+            return tmp; // Don't output too many '0's.
+        }
+    }
+    return x;
+}
+
+THREE.Vector3.prototype.toLDR = function() {
+    return LDR.convertFloat(this.x) + ' ' + LDR.convertFloat(this.y) + ' ' + LDR.convertFloat(this.z);
+}
+
+THREE.Matrix3.prototype.toLDR = function() {
+    let e = this.elements;
+    let rowMajor = [e[0], e[3], e[6],
+                    e[1], e[4], e[7],
+                    e[2], e[5], e[8]]
+    return rowMajor.map(LDR.convertFloat).join(' ');
+}
+
+LDR.Line2 = function(c, p1, p2, tmp) {
+    this.c = c;
+    this.p1 = p1;
+    this.p2 = p2;
+    this.tmp = tmp;
+    this.line2 = true;
+}
+
+LDR.Line2.prototype.toLDR = function() {
+    return '2 ' + this.c + ' ' + this.p1.toLDR() + ' ' + this.p2.toLDR() + '\r\n';
+}
+
+LDR.Line3 = function(c, p1, p2, p3, cull, ccw, tmp) {
+    this.c = c;
+    this.p1 = p1;
+    this.p2 = p2;
+    this.p3 = p3;
+    this.cull = cull;
+    this.ccw = ccw;
+    this.tmp = tmp;
+    this.line3 = true;
+}
+
+LDR.Line3.prototype.toLDR = function() {
+    return '3 ' + this.c + ' ' + this.p1.toLDR() + ' ' + this.p2.toLDR() + ' ' + this.p3.toLDR() + '\r\n';
+}
+
+LDR.Line4 = function(c, p1, p2, p3, p4, cull, ccw, tmp) {
+    this.c = c;
+    this.p1 = p1;
+    this.p2 = p2;
+    this.p3 = p3;
+    this.p4 = p4;
+    this.cull = cull;
+    this.ccw = ccw;
+    this.tmp = tmp;
+    this.line4 = true;
+}
+
+LDR.Line4.prototype.toLDR = function() {
+    return '4 ' + this.c + ' ' + this.p1.toLDR() + ' ' + this.p2.toLDR() + ' ' + this.p3.toLDR() + ' ' + this.p4.toLDR() + '\r\n';
+}
+
+LDR.Line5 = function(c, p1, p2, p3, p4, tmp) {
+    this.c = c;
+    this.p1 = p1;
+    this.p2 = p2;
+    this.p3 = p3;
+    this.p4 = p4;
+    this.tmp = tmp;
+    this.line5 = true;
+}
+
+LDR.Line5.prototype.toLDR = function() {
+    return '4 ' + this.c + ' ' + this.p1.toLDR() + ' ' + this.p2.toLDR() + ' ' + this.p3.toLDR() + ' ' + this.p4.toLDR() + '\r\n';
+}
+
+THREE.LDRPartType = function() {
+    this.name; // The value for '0 FILE' and '0 Name:'.
+    this.ID = null; // this.name, but lower case and with backslashes replaced with forward slashes.
+    this.modelDescription;
+    this.author;
+    this.license;
+    this.steps = [];
+    this.headerLines = [];
+    this.historyLines = [];
+    this.lastRotation = null;
+    this.replacement;
+    this.inlined;
+    this.ldraw_org;
+    this.geometry;
+    this.cnt = -1;
+    this.cleanSteps = false;
+    this.certifiedBFC;
+    this.CCW;
+    this.consistentFileAndName;
+
+    // To support early cleanup:
+    this.referencedFrom = {};
+    this.references = 0;
+}
+
+THREE.LDRPartType.prototype.setReferencedFrom = function(ldrLoader) {
+    let self = this;
+    function handle(sm) {
+	let pt = ldrLoader.getPartType(sm.ID);
+	if(!pt.referencedFrom.hasOwnProperty(self.ID)) {
+	    pt.referencedFrom[self.ID] = true;
+	    pt.references++;
+	}
+    }
+    this.steps.forEach(step => step.subModels.forEach(handle));
+}
+
+THREE.LDRPartType.prototype.canBePacked = function() {
+    return (!this.inlined || (this.inlined === 'OFFICIAL')) && // Only pack official parts (not 'GENERATED' (from LDRGenerator) or 'IDB' (unpacked from IndexedDB).
+           this.isPart && // Should be a part.
+           this.license === 'Redistributable under CCAL version 2.0 : see CAreadme.txt' &&
+	   this.ldraw_org && // And an LDRAW_ORG statement.
+           !this.ldraw_org.startsWith('Unofficial_'); // Double-check that it is official.
+}
+
+THREE.LDRPartType.prototype.pack = function(loader) {
+    let ret = {};
+    let id = this.ID;
+    if(id.endsWith('.dat')) {
+        id = id.substring(0, id.length-4);
+    }
+    ret.ID = id;
+
+    let step0 = this.steps[0];
+    step0.pack(ret);
+    // Ignore headers and history to save space.
+    ret.md = this.modelDescription;
+    ret.e = (this.CCW ? 2 : 0) + (this.certifiedBFC ? 1 : 0);
+    ret.d = this.ldraw_org;
+
+    let hash = LDR.hashCode(ret.md);
+    hash = (23*hash + ret.e) | 0;
+    hash += LDR.hashCode(ret.d);
+    if(ret.sx) {
+	hash += LDR.hashCode(ret.sx);
+    }
+    if(ret.sp) {
+	hash += LDR.hashCode(ret.sp);
+    }
+    ret.ai.forEach(i => hash = (13*hash+i)|0);
+    ret.af.forEach(f => hash = (17*hash+parseInt(f))|0);
+    ret.h = hash;
+
+    return ret;
+}
+
+THREE.LDRPartType.prototype.unpack = function(obj, saveFileLines) {
+    if(!obj.hasOwnProperty('h')) {
+	throw "Missing hash!";
+    }
+
+    this.ID = this.name = obj.ID + '.dat';
+    this.modelDescription = obj.md;
+    let step = new THREE.LDRStep();
+    step.unpack(obj, saveFileLines);
+    this.steps = [step];
+    this.certifiedBFC = obj.e % 2 === 1;
+    this.CCW = Math.floor(obj.e/2) % 2 === 1;
+    this.inlined = 'IDB';
+    this.isPart = true;
+    this.ldraw_org = obj.d;
+
+    let hash = LDR.hashCode(obj.md);
+    hash = (23*hash + obj.e) | 0;
+    hash += LDR.hashCode(obj.d);
+    if(obj.sx) {
+	hash += LDR.hashCode(obj.sx);
+    }
+    if(obj.sp) {
+	hash += LDR.hashCode(obj.sp);
+    }
+    obj.ai.forEach(i => hash = (13*hash+i)|0);
+    obj.af.forEach(f => hash = (17*hash+parseInt(f))|0);
+    if(hash !== obj.h) {
+	throw "Hash check failure for Part Type: " + hash + " vs " + obj.h;
+    }
+}
+
+THREE.LDRPartType.prototype.purgePart = function(loader, ID) {
+    if(this.isPart) {
+        return;
+    }
+    function handleStep(step) {
+        step.subModels = step.subModels.filter(sm => sm.ID !== ID);
+        if(step.subModels.length === 0) {
+            step.RM = true;
+        }
+        else {
+            step.subModels.forEach(sm => loader.getPartType(sm.ID).purgePart(loader, ID));
+        }
+    }
+    this.steps.forEach(handleStep);
+    this.steps = this.steps.filter(step => !step.RM);
+}
+
+/*
+  Clean up all steps.
+  This can cause additional steps (such as when a step contains both parts and sub models.
+ */
+THREE.LDRPartType.prototype.cleanUp = function(loader) {
+    if(this.cleanSteps) {
+        return; // Already done.
+    }
+
+    if(this.isReplacedPart()) {
+	this.replacement = this.steps[0].subModels[0].ID;
+	if(this.replacement !== 'box.dat') { // Being replaced by box.dat indicates unknown part substitution, so warning has already been raised.
+	    loader.onWarning({message:'The part "' + this.ID + '" has been replaced by "' + this.replacement + '".', line:0, subModel:this});
+	}
+    }
+    else {
+	let newSteps = [];
+	this.steps.forEach(step => step.cleanUp(loader, newSteps));
+	if(newSteps.length === 0) { // Empty!
+	    loader.getMainModel().purgePart(loader, this.ID);
+	    return;
+	}
+	this.steps = newSteps;
+    }
+
+    this.cleanSteps = true;
+}
+
+THREE.LDRPartType.prototype.toLDR = function(loader) {
+    let ret = '0 FILE ' + this.ID + '\r\n';
+    if(this.modelDescription) {
+        ret += '0 ' + this.modelDescription + '\r\n';
+    }
+    if(this.name) {
+	ret += '0 Name: ' + this.name + '\r\n';
+    }
+    if(this.author) {
+        ret += '0 Author: ' + this.author + '\r\n';
+    }
+    if(this.ldraw_org) {
+        ret += '0 !LDRAW_ORG ' + this.ldraw_org + '\r\n';
+    }
+    if(this.license) {
+        ret += '0 !LICENSE ' + this.license + '\r\n';
+    }
+    if(this.isPart) { // BFC Statement:
+        if(!this.certifiedBFC) {
+            ret += '0 BFC NOCERTIFY\r\n';            
+        }
+        else {
+            ret += '0 BFC CERTIFY ' + (this.CCW ? 'CCW' : 'CW') + '\r\n';
+        }
+    }
+    if(this.headerLines.length > 0) {
+        ret += '\r\n'; // Empty line before additional header lines, such as 'THEME' and 'KEYWORDS'
+        this.headerLines.forEach(line => ret += line.toLDR(loader));
+    }
+    if(this.hasOwnProperty('preferredColor')) {
+        ret += '\r\n0 !CMDLINE -c' + this.preferredColor + '\r\n';
+    }
+    if(this.historyLines.length > 0) {
+        ret += '\r\n';
+        this.historyLines.forEach(hl => ret += '0 !HISTORY ' + hl + '\r\n');
+    }
+    if(this.steps.length > 0) {
+        ret += '\r\n';
+        this.steps.forEach((step, idx, a) => ret += step.toLDR(loader, idx === 0 ? null : a[idx-1].rotation, idx === a.length-1));
+    }
+    ret += '\r\n';
+    return ret;
+}
+
+THREE.LDRPartType.prototype.ensureGeometry = function(loader) {
+    if(this.geometry) {
+	return; // Already prepared.
+    }
+    this.geometry = new LDR.LDRGeometry();
+    this.geometry.fromPartType(loader, this);
+    if(loader.cleanUpPrimitivesAndSubParts) {
+	this.removePrimitivesAndSubParts(loader);
+    }
+}
+
+THREE.LDRPartType.prototype.removePrimitivesAndSubParts = function(loader, parentID) {
+    if(!this.steps) {
+	return; // When called multiple times from the final part.
+    }
+    if(parentID) {
+	if(this.referencedFrom.hasOwnProperty(parentID)) {
+	    delete this.referencedFrom[parentID];
+	    this.references--;
+	}
+    }
+
+    // Propagate:
+    let ID = this.ID;
+    function handleSM(sm) {
+	let pt = loader.getPartType(sm.ID);
+	pt.removePrimitivesAndSubParts(loader, ID);
+    }
+    this.steps.forEach(step => step.subModels && step.subModels.forEach(handleSM));
+
+    // Perform cleanup only if no references left:
+    if(this.references === 0) {
+	delete this.steps;
+    }
+}
+
+THREE.LDRPartType.prototype.addStep = function(step) {
+    if(step.isEmpty() && this.steps.length === 0) {
+	return; // Totally illegal step.
+    }
+    
+    // Update rotation in case of ADD;
+    if(step.rotation && step.rotation.type === "ADD") {
+        if(!this.lastRotation) {
+            step.rotation.type = "REL";
+        }
+        else {
+            step.rotation = new THREE.LDRStepRotation(step.rotation.x + this.lastRotation.x,
+                                                      step.rotation.y + this.lastRotation.y,
+                                                      step.rotation.z + this.lastRotation.z,
+                                                      this.lastRotation.type);
+        }
+    }
+    
+    let sameRotation = THREE.LDRStepRotation.equals(step.rotation, this.lastRotation);
+    if(step.isEmpty() && sameRotation) {
+	return; // No change.
+    }
+    if(this.steps.length > 0) {
+	let prevStep = this.steps[this.steps.length-1];
+	if(prevStep.isEmpty() && sameRotation) {
+	    // Special case: Merge into previous step:
+	    this.steps[this.steps.length-1] = step;
+	    return;
+	}
+    }
+    this.steps.push(step);
+    this.lastRotation = step.rotation;
+}
+    
+THREE.LDRPartType.prototype.generateThreePart = function(loader, c, p, r, cull, inv, mc, pd, taskList) {
+    if(!this.geometry) {
+	if(this.isPart) {
+            if(taskList) {
+                let self = this;
+                taskList.push(() => self.generateThreePart(loader, c, p, r, cull, inv, mc, pd));
+                mc.expandBoundingBoxByPoint(p); // Assumes p is within the part.
+                return;
+            }
+            else {
+                this.ensureGeometry(loader);
+            }
+	}
+	else {
+            this.steps.forEach(step => step.generateThreePart(loader, c, p, r, cull, inv, mc, taskList));
+	    return;
+	}
+    }
+
+    if(loader.physicalRenderingAge === 0) {
+        this.geometry.buildGeometriesAndColors();
+    }
+    else {
+        this.geometry.buildPhysicalGeometriesAndColors();
+    }
+    
+    let m4 = new THREE.Matrix4();
+    let m3e = r.elements;
+    m4.set(
+	m3e[0], m3e[3], m3e[6], p.x,
+	m3e[1], m3e[4], m3e[7], p.y,
+	m3e[2], m3e[5], m3e[8], p.z,
+	0, 0, 0, 1
+    );
+    
+    if(this.geometry.lineGeometry) {
+	let material = new LDR.Colors.buildLineMaterial(this.geometry.lineColorManager, c, false);
+	let normalLines = new THREE.LineSegments(this.geometry.lineGeometry, material);
+	normalLines.applyMatrix(m4);
+	mc.addLines(normalLines, pd, false);
+    }
+    
+    if(this.geometry.conditionalLineGeometry) {
+	let material = new LDR.Colors.buildLineMaterial(this.geometry.lineColorManager, c, true);
+	let conditionalLines = new THREE.LineSegments(this.geometry.conditionalLineGeometry, material);
+	conditionalLines.applyMatrix(m4);
+	mc.addLines(conditionalLines, pd, true);
+    }
+    
+    if(loader.physicalRenderingAge === 0) { // Simple rendering:
+        if(this.geometry.triangleGeometries.hasOwnProperty(16)) { // Normal triangle geometry:
+            let material = new LDR.Colors.buildTriangleMaterial(this.geometry.triangleColorManager, c, false);
+            let mesh = new THREE.Mesh(this.geometry.triangleGeometries[16].clone(), material); // Using clone to ensure matrix in next line doesn't affect other usages of the geometry..
+            mesh.geometry.applyMatrix(m4);
+            //mesh.applyMatrix(m4); // Doesn't work for LDraw library as the matrix needs to be decomposable to position, quaternion and scale.
+            if(LDR.Colors.isTrans(c)) {
+                mc.addTrans(mesh, pd);
+            }
+            else {
+                mc.addOpaque(mesh, pd);
+            }            
+        }
+    }
+    else { // Physical rendering:
+        for(let tc in this.geometry.triangleGeometries) {
+            if(!this.geometry.triangleGeometries.hasOwnProperty(tc)) {
+                continue;
+            }
+            let g = this.geometry.triangleGeometries[tc];
+
+            let shownColor = tc === '16' ? c : tc;
+            let material = LDR.Colors.buildStandardMaterial(shownColor);
+            let mesh = new THREE.Mesh(g.clone(), material);
+            mesh.castShadow = true;
+            mesh.geometry.applyMatrix(m4);
+            
+            if(LDR.Colors.isTrans(shownColor)) {
+                mc.addTrans(mesh, pd);
+            }
+            else {
+                mc.addOpaque(mesh, pd);
+            }            
+        }
+    }
+
+    let self = this;
+    for(let idx in this.geometry.texmapGeometries) { // Texmap geometries:
+        if(!this.geometry.texmapGeometries.hasOwnProperty(idx)) {
+            continue;
+        }
+        this.geometry.texmapGeometries[idx].forEach(obj => {
+                let g = obj.geometry, c2 = obj.colorID;
+                let c3 = c2 === '16' ? c : c2;
+                let textureFile = LDR.TexmapPlacements[idx].file;
+
+                let material;
+                let buildMaterial, setMap;
+                if(loader.physicalRenderingAge === 0 || !true) {
+                    buildMaterial = t => LDR.Colors.buildTriangleMaterial(self.geometry.triangleColorManager, c3, t);
+                    setMap = t => material.uniforms.map = {type:'t',value:t};
+                }
+                else {
+                    buildMaterial = t => LDR.Colors.buildStandardMaterial(c3, t);
+                    setMap = t => material.map = t;
+                }
+
+                if(loader.texmaps[textureFile] === true) {
+                    material = buildMaterial(true);
+                    function setTexmap(t) {
+                        setMap(t);
+                        material.needsUpdate = true;
+                        loader.onProgress(textureFile);
+                    }
+                    loader.texmapListeners[textureFile].push(setTexmap);
+                }
+                else {
+                    let texture = loader.texmaps[textureFile];
+                    material = buildMaterial(texture);
+                }
+
+                let mesh = new THREE.Mesh(g.clone(), material);
+                mesh.geometry.applyMatrix(m4);
+                if(LDR.Colors.isTrans(c3)) {
+                    mc.addTrans(mesh, pd);
+                }
+                else {
+                    mc.addOpaque(mesh, pd);
+                }
+            });
+    }
+
+
+    let b = this.geometry.boundingBox;
+    mc.expandBoundingBox(b, m4);
+}
+    
+THREE.LDRPartType.prototype.isPrimitive = function() {
+    if(!this.ldraw_ord) {
+        return false;
+    }
+    let lo = this.ldraw_org.split(' ')[0]; // First token.
+    return lo === 'Primitive' || lo === 'Subpart' || lo === '8_Primitive' || lo === '48_Primitive';
+}
+
+THREE.LDRPartType.prototype.computeIsPart = function(loader) {
+    // Simple checks:
+    if(this.steps.length !== 1) {
+        return false; // No steps in parts.
+    }
+    let s = this.steps[0];
+    if(s.hasPrimitives) {
+        return true; // Contains line, triangle or quad primitives.
+    }
+
+    // LDRAW_ORG checks:
+    if(this.isOfficialLDraw()) {
+        return true;
+    }
+    
+    // Check sub-models. If any is a primitive or subpart, then this is a part:
+    for(let i = 0; i < s.subModels.length; i++) {
+        let t = loader.getPartType(s.subModels[i].ID);
+	if(t) {
+            if(t.isPrimitive()) {
+                return true;
+            }
+            if(t.steps.length !== 1) {
+                return false; // Sub model is not a part.
+            }
+        }
+    }
+
+    return this.ID.endsWith('.dat'); // Unsafe check as some old models used 'dat' for non-parts, but what can we do?
+}
+
+// Official LDraw part types: https://www.ldraw.org/article/398.html
+THREE.LDRPartType.prototype.isOfficialLDraw = function() {
+    if(!this.ldraw_org) {
+        return false;
+    }
+    let lo = this.ldraw_org.split(' ')[0]; // First token.
+    return lo === 'Part' || lo === 'Primitive' || lo === 'Subpart' || 
+           lo === '8_Primitive' || lo === '48_Primitive' || lo === 'Shortcut';
+}
+
+THREE.LDRPartType.prototype.isReplacedPart = function() {
+    if(!this.isPart) {
+	return false; // Not a part
+    }
+    let step = this.steps[0];
+    if(step.hasPrimitives || step.subModels.length !== 1) {
+	return false; // Has primitives or is not consisting of a single sub model.
+    }
+    let sm = step.subModels[0];
+    if(sm.colorID !== 16 || sm.position.x !== 0 || sm.position.y !== 0 || sm.position.z !== 0) {
+	return false; // Not color 16 or at position (0,0,0).
+    }
+    let e = sm.rotation.elements;
+    let check = [1,0,0,0,1,0,0,0,1];
+    for(let i = 0; i < 9; i++) {
+	if(e[i] !== check[i]) {
+	    return false; // Not default rotation.
+	}
+    }
+    return true;
+}
+
+THREE.LDRPartType.prototype.countParts = function(loader) {
+    if(this.cnt >= 0 || this.isPart) {
+	return this.cnt;
+    }
+    this.cnt = this.steps.map(step => step.countParts(loader)).reduce((a,b)=>a+b, 0);
+    return this.cnt;
+}
+
+/*
+  0 !TEXMAP (START | NEXT) <method> <parameters> <pngfile> [GLOSSMAP pngfile]
+ */
+LDR.TexmapPlacements = [];
+LDR.TexmapPlacement = function() { // Can be set either from parts when read from LDraw file, or from packed indexeddb object.
+    this.type; // 0 = planar, 1 = cylindrical, 2 = spherical.
+    this.p = [];
+
+    //this.a;
+    //this.b;
+    this.file;
+    //this.glossmapFile;
+    this.fallback = new THREE.LDRStep();
+
+    //this.nextOnly;
+    //this.used = false; // If this texmap placement is of type 'NEXT' then it can only be used for one line below.
+    //this.error; // Set if error during initialization.
+    this.idx; // Index in LDR.TexmapPlacements
+}
+
+LDR.TexmapPlacement.prototype.setFromParts = function(parts) {
+    if(parts.length < 13) {
+        this.error = 'Too few arguments on !TEXMAP line';
+        return;
+    }
+    if(parts[2] === 'START') {
+        // OK
+    }
+    else if(parts[2] === 'NEXT') {
+        this.nextOnly = true;
+    }
+    else {
+        this.error = 'Unexpected first !TEXMAP command';
+        return;
+    }
+
+    let idx = 4;
+    for(let i = 0; i < 3; i++) {
+        this.p.push(new THREE.Vector3(parseFloat(parts[idx++]), parseFloat(parts[idx++]), parseFloat(parts[idx++])));
+    }
+
+    if(parts[3] === 'PLANAR') {
+        this.setPlanar();
+    }
+    else if(parts[3] === 'CYLINDRICAL' && parts.length > 13) {
+        this.a = parseFloat(parts[idx++]) * Math.PI / 180;
+        this.setCylindrical();
+    }
+    else if(parts[3] === 'SPHERICAL' && parts.length > 14) {
+        this.a = parseFloat(parts[idx++]) * Math.PI / 180;
+        this.b = parseFloat(parts[idx++]) * Math.PI / 180;
+        this.setSpherical();
+    }
+    else {
+        this.error = 'Unexpected method in !TEXMAP command or not enough parameters';
+        return;
+    }
+
+    this.file = parts[idx];
+    if(parts[parts.length-2] === 'GLOSSMAP') {
+        this.glossmapFile = parts[idx+2];
+    }
+
+    this.idx = LDR.TexmapPlacements.length;
+    LDR.TexmapPlacements.push(this);
+}
+
+LDR.TexmapPlacement.prototype.use = function() {
+    if(this.nextOnly) {
+        this.used = true;
+    }
+}
+
+LDR.TexmapPlacement.prototype.setPlanar = function() {
+    this.type = 0; // 0 for planar.
+
+    // Normal and lenth squared for plane P1:
+    this.N1 = new THREE.Vector3(); this.N1.subVectors(this.p[1], this.p[0]);
+    this.N1LenSq = this.N1.lengthSq();
+    this.D1 = -this.N1.dot(this.p[1]);
+    
+    // Normal and lenth squared for plane P2:
+    this.N2 = new THREE.Vector3(); this.N2.subVectors(this.p[2], this.p[0]);
+    this.N2LenSq = this.N2.lengthSq();
+    this.D2 = -this.N2.dot(this.p[2]);
+    
+    this.getUV = this.getUVPlanar;
+}
+
+LDR.TexmapPlacement.prototype.setCylindrical = function() {
+    this.type = 1; // 1 for cylindrical.
+
+    this.n = new THREE.Vector3(); this.n.subVectors(this.p[1], this.p[0]);
+    this.nLen = this.n.length();
+    this.n.normalize();
+    this.D = -this.n.dot(this.p[1]);
+
+    let p3 = this.projectPointToPlane(this.n, this.p[0], this.p[2]);
+    this.m = new THREE.Vector3(); this.m.subVectors(p3, this.p[0]);
+
+    this.getUV = this.getUVCylindrical;
+}
+
+LDR.TexmapPlacement.prototype.setSpherical = function() {
+    this.type = 2; // 2 for spherical.
+
+    // n = p1p2
+    this.n = new THREE.Vector3(); this.n.subVectors(this.p[1], this.p[0]);
+    this.m = new THREE.Vector3(); this.m.subVectors(this.p[2], this.p[0]);
+    // N1 = Normal of P1:
+    this.N1 = new THREE.Vector3(); this.N1.crossVectors(this.n, this.m); this.N1.normalize();
+    this.D = -this.N1.dot(this.p[0]);
+    // N2 = Normal of P2:
+    //this.N2 = new THREE.Vector3(); this.N2.crossVectors(this.n, this.N1); this.N2.normalize();
+    
+    this.getUV = this.getUVSpherical;
+}
+
+LDR.TexmapPlacement.prototype.packInto = function(arrayF, arrayI, arrayS, subModelMap) {
+    arrayI.push(this.idx, this.type);
+    this.p.forEach(pt => arrayF.push(pt.x, pt.y, pt.z));
+    if(this.type > 0) {
+        arrayF.push(this.a);
+    }
+    if(this.type > 1) {
+        arrayF.push(this.b);
+    }
+
+    // Files:
+    if(this.glossmapFile) {
+        arrayI.push(2);
+        arrayS.push(this.glossmapFile);
+        arrayS.push(this.file);
+    }
+    else {
+        arrayI.push(1);
+        arrayS.push(this.file);
+    }
+
+    this.fallback.packInto(arrayF, arrayI, subModelMap);
+}
+
+LDR.TexmapPlacement.prototype.unpackFrom = function(arrayI, arrayF, arrayS, idxI, idxF, idxS, subModelList, saveFileLines) {
+    this.idx = arrayI[idxI++];
+    this.type = arrayI[idxI++];
+    for(let i = 0; i < 3; i++) {
+        this.p.push(new THREE.Vector3(arrayF[idxF++], arrayF[idxF++], arrayF[idxF++]));
+    }
+
+    if(this.type > 0) {
+        this.a = arrayF[idxF++];
+    }
+    if(this.type > 1) {
+        this.b = arrayF[idxF++];
+    }
+
+    let hasGlossmap = arrayI[idxI++] === 2;
+    if(hasGlossmap) {
+        this.glossmapFile = arrayS[idxS++];
+    }
+    this.file = arrayS[idxS++];
+
+    if(this.type === 0) {
+        this.setPlanar();
+    }
+    else if(this.type === 1) {
+        this.setCylindrical();
+    }
+    else {
+        this.setSpherical();
+    }
+
+    [idxI, idxF] = this.fallback.unpackFrom(arrayI, arrayF, idxI, idxF, subModelList, {}, saveFileLines);
+
+    return [idxI, idxF, idxS];
+}
+
+// Plane with normal n and p0 being a point on the plane. p is the point to project.
+// q = p - (n * (p-p0))*n. q is projected point.
+LDR.TexmapPlacement.prototype.projectPointToPlane = function(n, p0, p) {
+    let pp0 = new THREE.Vector3(); pp0.subVectors(p, p0);
+    let npp0 = n.dot(pp0);
+    let npp0n = new THREE.Vector3(); npp0n.copy(n); npp0n.multiplyScalar(npp0);
+
+    let q = new THREE.Vector3(); q.subVectors(p, npp0n);
+
+    return q;
+}
+
+// Use this.p = [p1,p2,p3]
+LDR.TexmapPlacement.prototype.getUVPlanar = function(p) {
+    let toPlane = (n, D) => Math.abs(n.x*p.x + n.y*p.y + n.z*p.z + D);
+
+    let U = 1 - toPlane(this.N1, this.D1) / this.N1LenSq; // Inversion is required since textures by default have y flipped
+    let V = toPlane(this.N2, this.D2) / this.N2LenSq;
+
+    return [U,V];
+}
+
+/*
+x1 y1 z1 x2 y2 z2 x3 y3 z3 a
+
+p1 = (x1,y1,z1) = Bottom center of cylinder
+p2 = (x2,y2,z2) = Top center of cylinder
+p3 = (x3,y3,z3) = A location on the outer edge of the cylinder bottom where the center-bottom of the texture would touch
+a = Extend of mapping by the texture. [–a/2;a/2] as measured relative to radial line from p1p3
+n = p1p2
+m = p1p3
+
+p -> (U,V):
+ U = angle(m,p1q) / a, q is projection to bottom of the cylinder.
+  U = atan2((m x p1q) . n, m . p1q) / a
+ V = dist(p,q) / |n|
+
+The point p will be one of the vertices of a triangle. In case V=0, the cylindrical nature of 
+The two points pCtx1 and cPtx2 are for providing context of the origi
+ */
+LDR.TexmapPlacement.prototype.getUVCylindrical = function(p, pCtx1, pCtx2) {
+    let self = this;
+    function getU(pt) {
+        let q = self.projectPointToPlane(self.n, self.p[0], pt);
+        let p1q = new THREE.Vector3(); p1q.subVectors(self.p[0], q);
+        let cross = new THREE.Vector3(); cross.crossVectors(p1q, self.m);
+        let angle = Math.atan2(-cross.dot(self.n), -self.m.dot(p1q));
+        let U = 0.5 + angle / self.a;
+        return U;
+    }
+    let U = getU(p);
+    if(-1e-4 < U && U < 1e-4 || -1e-4 < U-1 && U-1 < 1e-4) { // Fix wraparound issue.
+        let uCtx1 = getU(pCtx1), uCtx2 = getU(pCtx2);
+        if(Math.abs(uCtx2-U) > 0.75 || Math.abs(uCtx1-U) > 0.75) {
+            U = 1-U;
+        }
+    }    
+
+    let distToP1Disc = this.n.x*p.x + this.n.y*p.y + this.n.z*p.z + this.D;
+    let V = -distToP1Disc / this.nLen;
+
+    return [U,V];
+}
+
+/*
+x1 y1 z1 x2 y2 z2 x3 y3 z3 a b
+
+p1 = (x1,y1,z1) = center of sphere
+p2 = (x2,y2,z2) = Point on the sphere = center of texture map
+p3 = (x3,y3,z3) = Forms a plane P1 perpendicular to the texture and bisects it horizontally:
+ P1 contains p1, p2, p3.
+ Plane P2 can be computed by using p1 and p2 and generating a 3rd point along the normal of P1.
+ P2 will be perpendicular to both P1 and the texture and will bisect the texture vertically.
+ The two angles indicate the extents of the sphere that get mapped to.
+ These are [–a/2;a/2] and [–b/2;b/2] as measured relative to p1p2 and within P1 and P2 respectively.
+
+p -> (U,V):
+n = p1p2
+q1 = proj(p onto P1)
+q2 = proj(p onto P2)
+U = angle(n, p1q1)/a 
+V = angle(n, p1q2)/b
+ */
+LDR.TexmapPlacement.prototype.getUVSpherical = function(p, pCtx1, pCtx2) {
+    let self = this;
+
+    let a = new THREE.Vector3(); 
+    // angle(a,b) = atan2((axb) . n, a.b), a = q-p1
+    function getAngle(q, b, n) {
+        a.subVectors(q, self.p[0]);
+        cross.crossVectors(a, b);
+        return Math.atan2(-cross.dot(n), a.dot(b));
+    }
+    let cross = new THREE.Vector3();
+    function getU(pt) {
+        let q1 = self.projectPointToPlane(self.N1, self.p[0], pt);
+        return 0.5 + getAngle(q1, self.n, self.N1) / self.a;
+    }
+
+    let U = getU(p);
+    if(U < 1e-4) { // Fix wraparound issue.
+        let uCtx1 = getU(pCtx1), uCtx2 = getU(pCtx2);
+        if(uCtx2 > 0.75 || uCtx1 > 0.75) {
+            U = 1-U;
+        }
+    }
+
+    let distToP = this.p[0].distanceTo(p);
+    let distToP1 = this.N1.x*p.x + this.N1.y*p.y + this.N1.z*p.z + this.D;
+    let angle = Math.asin(distToP1 / distToP);
+    let V = 0.5 + angle / this.b;
+
+    //let V = 0.5 + getAngle(q2, this.n, this.N2) / this.b; // Correct implementation according to specification, but not what others do!
+    //let qV = self.projectPointToPlane(this.N2, this.p[0], p);
+    //V = 0.5 + getAngle(qV, this.n, this.N2) / this.b;
+
+    return [U,V];
+}
+
+LDR.TexmapPlacement.prototype.toLDR = function(lines, loader) {
+    let nextOnly = lines.length === 1 && this.fallback.isEmpty();
+    let method = this.type === 0 ? 'PLANAR' : (this.type === 1 ? 'CYLINDRICAL' : 'SPHERICAL');
+
+    let ret = '0 !TEXMAP ' + (nextOnly ? 'NEXT' : 'START') + ' ' + method + ' ';
+    this.p.forEach(pt => ret += pt.x + ' ' + pt.y + ' ' + pt.z + ' ');
+    if(this.type > 0) {
+        ret += parseFloat((this.a * 180 / Math.PI).toFixed(4)) + ' ';
+    }
+    if(this.type > 1) {
+        ret += parseFloat((this.b * 180 / Math.PI).toFixed(4)) + ' ';
+    }
+    ret += this.file;
+    if(this.glossmapFile) {
+        ret += ' ' + this.glossmapFile;
+    }
+    ret += '\r\n';
+
+    lines.forEach(line => ret += '0 !: ' + line.toLDR(loader)); // Remember the special formatting prefix here!
+    
+    if(!nextOnly) {
+        ret += '0 !TEXMAP FALLBACK\r\n';
+        ret += this.fallback.toLDR(loader);
+        ret += '0 !TEXMAP END\r\n';
+    }
+
+    return ret;
+}
+
+LDR.ColorManager = function() {
+    this.shaderColors = []; // [] => Vector4
+    this.highContrastShaderColors = []; // [] => Vector4
+    this.map = {}; // colorID -> floatColor
+    this.sixteen = -1;
+    this.edgeSixteen = -1;
+    this.anyTransparentColors = false;
+    this.mainColorIsTransparent = false;
+}
+
+LDR.ColorManager.prototype.clone = function() {
+    let ret = new LDR.ColorManager();
+    ret.shaderColors.push(...this.shaderColors);
+    ret.highContrastShaderColors.push(...this.highContrastShaderColors);
+    ret.sixteen = this.sixteen;
+    ret.edgeSixteen = this.edgeSixteen;
+    ret.anyTransparentColors = this.anyTransparentColors;
+    ret.mainColorIsTransparent = this.mainColorIsTransparent;
+    for(let c in this.map) {
+        if(this.map.hasOwnProperty(c))
+            ret.map[c] = this.map[c];
+    }
+    return ret;
+}
+
+LDR.ColorManager.prototype.overWrite = function(id) {
+    let isEdge = id < 0;
+    let lowID = isEdge ? -id-1 : id;
+    let colorObject = LDR.Colors[lowID];
+    if(!colorObject) {
+        throw "Unknown color: " + id;
+    }
+    let alpha = colorObject.alpha ? colorObject.alpha/256.0 : 1;
+    this.mainColorIsTransparent = alpha < 1;
+    
+    if(this.sixteen >= 0) {
+        let color = new THREE.Color(isEdge ? colorObject.edge : colorObject.value);
+        this.shaderColors[this.sixteen] = new THREE.Vector4(color.r, color.g, color.b, alpha);
+    }
+    
+    if(this.edgeSixteen >= 0) {
+        let color = new THREE.Color(colorObject.edge);
+        this.shaderColors[this.edgeSixteen] = new THREE.Vector4(color.r, color.g, color.b, 1); // Drop alpha from edge lines to increase contrast.
+        this.highContrastShaderColors[this.edgeSixteen] = LDR.Colors.getHighContrastColor4(lowID);
+    }
+
+    this.lastSet = id;
+}
+
+LDR.ColorManager.prototype.get = function(id) {
+    let f = this.map[id];
+    if(f) {
+        return f;
+    }
+    if(id == 16) {
+        this.sixteen = this.shaderColors.length;
+    }
+    else if(id == 10016 || id == 24) {
+        this.edgeSixteen = this.shaderColors.length;
+    }
+    
+    let isEdge = id < 0;
+    let lowID = isEdge ? -id-1 : id;
+    let colorObject = LDR.Colors[lowID];
+    if(!colorObject) {
+        throw "Unknown color " + lowID + " from " + id;
+    }
+    let color = new THREE.Color(isEdge ? colorObject.edge : colorObject.value);
+    let alpha = colorObject.alpha ? colorObject.alpha/256.0 : 1;
+    this.anyTransparentColors = (this.anyTransparentColors || (alpha < 1))
+    
+    f = this.shaderColors.length + 0.1;
+    this.map[id] = f;
+    this.shaderColors.push(new THREE.Vector4(color.r, color.g, color.b, alpha));
+    this.highContrastShaderColors.push(LDR.Colors.getHighContrastColor4(lowID));
+    return f;
+}
+
+LDR.ColorManager.prototype.containsTransparentColors = function() {
+    return this.anyTransparentColors || this.mainColorIsTransparent;
+}
+
+/*
+  MeshCollector holds references to meshes (and similar Three.js structures for lines).
+  A Mesh Collector handles updates of meshes. This includes;
+  - Changes in options (coloring of old parts, edge colors)
+  - visibility
+  - 'old': A part placed in 'earlier steps' can be colored 'old' to highlight new parts
+  - 'ghost': 'Ghosted' parts will be shown by their lines only (no faces).
+*/
+LDR.MeshCollectorIdx = 0;
+LDR.MeshCollector = function(opaqueObject, transObject) {
+    this.opaqueObject = opaqueObject;
+    this.transObject = transObject; // To be painted last.
+
+    this.lineMeshes = []; // {mesh,part,opaque,conditional}
+    this.triangleMeshes = []; // {mesh,part,opaque}
+
+    this.old = false;
+    this.visible = true;
+    this.boundingBox;
+    this.isMeshCollector = true;
+    this.idx = LDR.MeshCollectorIdx++;
+}
+
+LDR.MeshCollector.prototype.addLines = function(mesh, part, conditional) {
+    this.lineMeshes.push({mesh:mesh, part:part, opaque:true, conditional:conditional});
+    this.opaqueObject.add(mesh);
+}
+
+LDR.MeshCollector.prototype.addOpaque = function(mesh, part) {
+    this.triangleMeshes.push({mesh:mesh, part:part, opaque:true});
+    this.opaqueObject.add(mesh);
+}
+
+LDR.MeshCollector.prototype.addTrans = function(mesh, part) {
+    this.triangleMeshes.push({mesh:mesh, part:part, opaque:false});
+    this.transObject.add(mesh);
+}
+
+LDR.MeshCollector.prototype.removeAllMeshes = function() {
+    let self = this;
+    this.lineMeshes.forEach(obj => self.opaqueObject.remove(obj.mesh));
+    this.triangleMeshes.filter(obj => obj.opaque).forEach(obj => self.opaqueObject.remove(obj.mesh));
+    this.triangleMeshes.filter(obj => !obj.opaque).forEach(obj => self.transObject.remove(obj.mesh));
+}
+
+/*
+  Sets '.visible' on all meshes according to ldrOptions and 
+  visibility of this meshCollector.
+ */
+LDR.MeshCollector.prototype.updateMeshVisibility = function() {
+    let v = this.visible;
+    let lineV = v && ldrOptions.lineContrast !== 2;
+
+    this.lineMeshes.forEach(obj => obj.mesh.visible = lineV);
+
+    let old = this.old;
+    this.triangleMeshes.forEach(obj => obj.mesh.visible = v && (old || !(ldrOptions.showEditor && obj.part && obj.part.original && obj.part.original.ghost))); // Do not show faces for ghosted parts.
+}
+
+LDR.MeshCollector.prototype.expandBoundingBoxByPoint = function(p) {
+    if(!this.boundingBox) {
+	this.boundingBox = new THREE.Box3();
+    }
+    this.boundingBox.expandByPoint(p);
+}
+LDR.MeshCollector.prototype.expandBoundingBox = function(boundingBox, m) {
+    let b = new THREE.Box3();
+    b.copy(boundingBox);
+    b.applyMatrix4(m);
+
+    if(!this.boundingBox) {
+	this.boundingBox = b;
+    }
+    else {
+	this.boundingBox.expandByPoint(b.min);
+	this.boundingBox.expandByPoint(b.max);
+    }
+}
+
+LDR.MeshCollector.prototype.setOldValue = function(old) {
+    if(!LDR.Colors.canBeOld) {
+	return;
+    }
+    for(let i = 0; i < this.lineMeshes.length; i++) {
+	this.lineMeshes[i].mesh.material.uniforms.old.value = old;
+    }
+    for(let i = 0; i < this.triangleMeshes.length; i++) {
+	this.triangleMeshes[i].mesh.material.uniforms.old.value = old;
+    }
+}
+
+LDR.MeshCollector.prototype.colorLinesLDraw = function() {
+    this.lineMeshes.forEach(mesh => {
+            let m = mesh.mesh.material;
+            let colors = m.colorManager.shaderColors;
+            if(colors.length === 1) {
+                m.uniforms.color.value = colors[0];
+            }
+            else {
+                m.uniforms.colors.value = colors;
+            }
+        });
+}
+
+LDR.MeshCollector.prototype.colorLinesHighContrast = function() {
+    this.lineMeshes.forEach(mesh => {
+            let m = mesh.mesh.material;
+            let colors = m.colorManager.highContrastShaderColors;
+            if(colors.length === 1) {
+                m.uniforms.color.value = colors[0];
+            }
+            else {
+                m.uniforms.colors.value = colors;
+            }
+        });
+}
+
+LDR.MeshCollector.prototype.updateState = function(old) {
+    this.old = old;
+    this.lineContrast = ldrOptions.lineContrast;
+    this.showOldColors = ldrOptions.showOldColors;
+}
+
+LDR.MeshCollector.prototype.update = function(old) {
+    // Check if lines need to be recolored:
+    if(this.lineContrast !== ldrOptions.lineContrast) {
+	if(ldrOptions.lineContrast === 1) {
+	    this.colorLinesLDraw();
+        }
+	else {
+	    this.colorLinesHighContrast();
+        }
+    }
+    if(old !== this.old || ldrOptions.showOldColors !== this.showOldColors) {
+	this.setOldValue(old && ldrOptions.showOldColors === 1);
+    }
+    this.updateState(old);
+}
+
+/*
+  This is a temporary function used by single parts render. 
+  To be decomissioned when colors are moved to an attribute.
+ */
+LDR.MeshCollector.prototype.overwriteColor = function(color) {
+    if(this.overwrittenColor === color) {
+        return;
+    }
+    function handle(obj, edge) {
+        const m = obj.mesh.material;
+        const c = m.colorManager;
+	c.overWrite(color);
+	let colors = !edge || ldrOptions.lineContrast > 0 ? c.shaderColors : c.highContrastShaderColors;
+
+	if(colors.length === 1) {
+	    m.uniforms.color.value = colors[0];
+        }
+	else {
+	    m.uniforms.colors.value = colors;
+        }
+    }
+
+    for(let i = 0; i < this.triangleMeshes.length; i++) {
+	handle(this.triangleMeshes[i], false);
+    }
+    for(let i = 0; i < this.lineMeshes.length; i++) {
+	handle(this.lineMeshes[i], true);
+    }
+    this.overwrittenColor = color;
+}
+
+LDR.MeshCollector.prototype.draw = function(old) {
+    this.update(old);
+    this.updateMeshVisibility();
+}
+
+LDR.MeshCollector.prototype.isVisible = function() {
+    return this.visible;
+}
+
+/*
+  Update meshes and set own visibility indicator.
+*/
+LDR.MeshCollector.prototype.setVisible = function(v) {
+    if(this.visible === v && this.old) { // If not old, ghosting might have changed.
+	return;
+    }
+    this.visible = v;
+    this.updateMeshVisibility();
+}
+
+LDR.MeshCollector.prototype.getGhostedParts = function() {
+    let lineObjects = this.lineMeshes.filter(obj => obj.part && obj.part.original.ghost);
+    let triangleObjects = this.triangleMeshes.filter(obj => obj.part && obj.part.original.ghost);
+    return [lineObjects,triangleObjects];
+}