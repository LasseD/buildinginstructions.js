'use strict';

var ENV = {};

ENV.DEFAULT_FOV = 20; // Camera frustrum vertical field of view.

ENV.Scene = function(canvas) {
    let self = this;

    this.controllers = [];
    this.activeControllerIndex = 0;

    this.hemisphereLight;

    this.scene = new THREE.Scene();
    this.roomObject = new THREE.Group();
    this.scene.add(this.roomObject);
    this.R; // Radius of floor.
    this.sides = [null, null, null, null, null]; // floor, N, E, S, W

    // Set up renderer:
    this.renderer = new THREE.WebGLRenderer({canvas:canvas, antialias: true});
    this.renderer.setPixelRatio(window.devicePixelRatio);
    //this.renderer.gammaInput = true; // Use gamma correction if the intersection of lights bothers you.
    //this.renderer.gammaOutput = true;
    this.renderer.shadowMap.enabled = true;
    this.renderer.shadowMap.type = THREE.PCFSoftShadowMap; // Default is PCFShadowMap
    this.renderer.shadowMapSoft = true;

    // Set up camera:
    this.camera = new THREE.PerspectiveCamera(ENV.DEFAULT_FOV, 16/9.0, 0.1, 100000);
    this.orbitControls = new THREE.OrbitControls(this.camera, this.renderer.domElement);
    this.orbitControls.addEventListener('change', () => self.onCameraMoved());
    this.orbitControls.handleKeys = false;
    this.controllers.push(new ENV.CameraController(this));
    
    // Rendering elements:
    this.baseObject = new THREE.Group();
    let opaqueObject = new THREE.Group();
    let transObject = new THREE.Group();
    this.baseObject.add(opaqueObject); // Draw non-trans before trans.
    this.baseObject.add(transObject);
    this.scene.add(this.baseObject);
    this.mc = new LDR.MeshCollector(opaqueObject, transObject);

    // Buttons:
    this.moveControllersLeft = function() {
        let c = self.controllers[self.activeControllerIndex];
        c.deactivate();
        self.activeControllerIndex--;
        if(self.activeControllerIndex < 0) {
            self.activeControllerIndex = self.controllers.length-1;
        }
        c = self.controllers[self.activeControllerIndex];
        c.activate();
    }
    this.moveControllersRight = function() {
        let c = self.controllers[self.activeControllerIndex];
        c.deactivate();
        self.activeControllerIndex++;
        if(self.activeControllerIndex === self.controllers.length) {
            self.activeControllerIndex = 0;
        }
        c = self.controllers[self.activeControllerIndex];
        c.activate();        
    }

    // Keys:
    function handleKeyDown(e) {
        e = e || window.event;
        if(e.altKey) {
	    // Don't handle key events when ALT is pressed, as they browser-level overwrites!
	    return;
        }
        //console.dir(e);
        if(e.keyCode === 37) { // Left:
            self.moveControllersLeft();
        }
        else if (e.keyCode === 39) { // Right:
            self.moveControllersRight();
        }
        else if(e.keyCode === 8 || e.keyCode === 46) { // DELETE
            self.removeLight();
        }
        else if(e.keyCode === 79) { // O
            self.addDirectionalLight(0xFFFFFF, 1, 0, self.size.w+self.size.l, self.size.h);
        }
        else if(e.keyCode === 80) { // P
            self.addPointLight(0xFFFFFF, 1, 0, self.size.w+self.size.l, self.size.h);
        }
        else {
            self.controllers[self.activeControllerIndex].handleKey(e.keyCode, e.shiftKey);
        }
        self.render();
    }
    document.onkeydown = handleKeyDown;
}

ENV.Scene.prototype.render = function() {
    this.renderer.render(this.scene, this.camera);
}

ENV.Scene.prototype.onCameraMoved = function() {
    let cameraDist = this.camera.position.length();
    this.camera.near = Math.max(0.5, cameraDist - this.size.diam*3);
    this.camera.far = cameraDist + this.size.diam*4;

    this.camera.updateProjectionMatrix();
    this.render();
}

ENV.Scene.prototype.onChange = function(eleW, eleH) {
    this.renderer.setSize(eleW, eleH);
    this.camera.aspect = eleW/eleH;
    this.onCameraMoved();
}

ENV.Scene.prototype.addPointLight = function(color, intensity, angle, dist, y) {
    let light = new THREE.PointLight(color, intensity, 2*(dist+y));
    
    light.castShadow = true;
    light.shadow.mapSize.width = Math.floor(2.5*this.size.diam); // Adjust according to size!
    light.shadow.mapSize.height = Math.floor(2.5*this.size.diam);
    light.shadow.camera.near = 0.5;
    light.shadow.camera.far = 2*(dist+y);

    let h = new THREE.PointLightHelper(light, 5, 0xFF0000);

    let c = new ENV.LightController(this, light, h, angle, dist, y);
    this.controllers.push(c);
    this.activeControllerIndex = this.controllers.length-1;
}

ENV.Scene.prototype.addDirectionalLight = function(color, intensity, angle, dist, y) {
    let light = new THREE.DirectionalLight(color, intensity, 2*(dist+y));
    
    light.castShadow = true;
    let diam = this.size.diam;
    light.shadow.mapSize.width = Math.floor(2.5*diam); // Adjust according to size!
    light.shadow.mapSize.height = Math.floor(2.5*diam);
    light.shadow.camera.near = 0.5;
    light.shadow.camera.far = 2*(dist+y);
    light.shadow.camera.left = -diam;
    light.shadow.camera.right = diam;
    light.shadow.camera.top = diam;
    light.shadow.camera.bottom = -diam;

    let h = new THREE.DirectionalLightHelper(light, 5, 0x0000FF);

    let c = new ENV.LightController(this, light, h, angle, dist, y);
    this.controllers.push(c);
    this.activeControllerIndex = this.controllers.length-1;
}

ENV.Scene.prototype.removeLight = function() {
    let c = this.controllers[this.activeControllerIndex];
    if(!c.isLightController) {
        console.warn('Not a light!');
        return;
    }

    c.kill();

    this.controllers = this.controllers.filter(cc => cc !== c);
    if(this.activeControllerIndex === this.controllers.length) {
        this.activeControllerIndex = this.controllers.length-1;
    }
    this.render();
}

ENV.Scene.prototype.setHemisphereLight = function(sky, ground, intensity) {
    let light = new THREE.HemisphereLight(sky, ground, intensity);
    if(this.hemisphereLight) {
        this.scene.remove(this.hemisphereLight);
    }
    this.hemisphereLight = light;
    this.scene.add(light);
}

ENV.Scene.prototype.resetCamera = function() {
<<<<<<< HEAD
    let cameraDist = 2*this.size.diam;
    this.camera.position.set(cameraDist, 0.7*cameraDist, cameraDist);

    let b = this.mc.boundingBox;
    this.camera.lookAt(new THREE.Vector3(0, 0.5*(b.max.y-b.min.y), 0));
    this.orbitControls.update();
=======
    let cameraDist = 1.4*this.size.diam;
    this.camera.position.set(cameraDist, 0.65*cameraDist, cameraDist);
    this.camera.lookAt(new THREE.Vector3());
>>>>>>> 6dc5b0ff
}

ENV.Scene.prototype.repositionFloor = function(dist) {
    this.resetCamera(); // Updates distance

    let b = this.mc.boundingBox;
    this.baseObject.position.set(-b.min.x - 0.5*(b.max.x - b.min.x), 
				 -b.min.y - 0.5*(b.max.y - b.min.y), 
				 -b.min.z - 0.5*(b.max.z - b.min.z));
    this.roomObject.position.set(0, dist - 0.5*(b.max.y - b.min.y), 0);
}

ENV.Scene.prototype.buildStandardScene = function() {
    let self = this;
    let b = this.mc.boundingBox || new THREE.Box3(new THREE.Vector3(), new THREE.Vector3(1,1,1)); // To build scene around.
    let bump = x => Math.max(100, x);
    let w = bump(b.max.x-b.min.x), l = bump(b.max.z-b.min.z), h = bump(b.max.y-b.min.y);
    this.size = {w:w, l:l, h:h, diam:Math.sqrt(w*w + l*l + h*h)};

    // Subject:
    var elementCenter = new THREE.Vector3();
    b.getCenter(elementCenter);
    this.baseObject.position.set(-elementCenter.x, elementCenter.y, -elementCenter.z);
    //this.baseObject.add(new THREE.Box3Helper(b, 0xFF00FF));

    // Floor and sides:
    let R = this.R = 2.6 * this.size.diam;
    var floorGeometry = new THREE.PlaneBufferGeometry(2*R, 2*R);
    var floorMaterial = new THREE.MeshStandardMaterial({
            color: 0xFEFEFE,
            metalness: 0.0,
            roughness: 0.0,
            normalMap: ENV.createFloorTexture(64, Math.floor(R/2)),
        });
    var sideMaterial = new THREE.MeshStandardMaterial({
            color: 0xFFFFFF,
            metalness: 0.0,
            roughness: 1.0,
        });
    for(let i = 0; i < 5; i++) {
        this.sides[i] = new THREE.Mesh(floorGeometry, i === 0 ? floorMaterial : sideMaterial);
        this.sides[i].receiveShadow = true;
        this.roomObject.add(this.sides[i]);
    }

    // Floor:
    let floor = this.sides[0];
    floor.rotation.x = -Math.PI/2;

    // Sides:
    let sidePositionX = [0, R, 0, -R];
    let sidePositionZ = [-R, 0, R, 0];
    let sideRotation = [0, -Math.PI/2, Math.PI, Math.PI/2];
    for(let i = 0; i < 4; i++) {
        let side = this.sides[i+1];
        side.position.x = sidePositionX[i];
        side.position.y = R;
        side.position.z = sidePositionZ[i];
        side.rotation.y = sideRotation[i];
    }

    this.repositionFloor(0.001); // -0.001 to avoid floor clipping issues on large models.

    // Lights:
    this.addPointLight(0xF6E3FF, 0.70,  1.1, this.size.w*1.5, this.size.h*2.0);
    //this.addPointLight(0xF7E5FD, 0.65,  0.8, this.size.w*1.3, this.size.h*1.7);
    //this.addDirectionalLight(0xF6E3FF, 0.35,  -0.1, this.size.w*1.5, this.size.h*2.0);

    this.activeControllerIndex = 0; // Since adding point lights changes this.

    this.setHemisphereLight(0xF4F4FB, 0x30302B, 0.65);
}

ENV.Scene.prototype.buildOMRScene = function() {
    let self = this;
    let b = this.mc.boundingBox || new THREE.Box3(new THREE.Vector3(), new THREE.Vector3(1,1,1)); // To build scene around.
    let bump = x => Math.max(100, x);
    let w = bump(b.max.x-b.min.x), l = bump(b.max.z-b.min.z), h = bump(b.max.y-b.min.y);
    this.size = {w:w, l:l, h:h, diam:Math.sqrt(w*w + l*l + h*h)};

    // Set up camera:
    this.resetCamera();
    
    // Subject:
    var elementCenter = new THREE.Vector3();
    b.getCenter(elementCenter);
    this.baseObject.position.set(-elementCenter.x, -elementCenter.y, -elementCenter.z);

    // Background:
    this.scene.background = new THREE.Color(0xF4F4F4);

    // Lights:
    this.addPointLight(0xF6E3FF, 0.70,  1.1, this.size.w*1.5, this.size.h*2.0);

    this.setHemisphereLight(0xF4F4FB, 0x30302B, 0.65);
}

ENV.CameraController = function(scene) {
    this.isCameraController = true;
    
    const PAN_SPEED = 20;

    this.handleKey = (key,shift) => {
        switch(key) {
        case 27: // ESC
          scene.resetCamera();
          break;
        case 65: // A
          scene.baseObject.rotation.y += 0.1;
          scene.render();
          break;
        case 68: // D
          scene.baseObject.rotation.y -= 0.1;
          scene.render();
          break;
        case 69: // E
          scene.orbitControls.dollyOut(1.1);
          scene.orbitControls.update();
          break;
        case 70: // F
          scene.camera.fov += (shift ? 5 : -5);
          scene.camera.updateProjectionMatrix();
          scene.render();
          break;
        case 81: // Q
          scene.orbitControls.dollyIn(1.1);
          scene.orbitControls.update();
          break;
        case 82: // R
          scene.hemisphereLight.intensity += (shift ? 0.05 : -0.05);
          scene.render();
          break;
        case 83: // S
          scene.baseObject.position.y -= scene.size.h * 0.1;
          scene.render();
          break;
        case 87: // W
          scene.baseObject.position.y += scene.size.h * 0.1;
          scene.render();
          break;
        }
    }

    this.activate = () => {};
    this.deactivate = () => {};
}

ENV.LightController = function(scene, light, h, angle, dist, y) {
    let self = this;
    this.isLightController = true;

    const origAngle = angle;
    const origDist = dist;
    const origY = y;
    h.visible = false;
    scene.scene.add(light);
    scene.scene.add(h);

    this.kill = function() {
        let self = this;
        self.deactivate();
        scene.scene.remove(h);
        scene.scene.remove(light);
    }

    this.update = function() {
        light.position.set(Math.cos(angle)*dist, 
                           y, 
                           Math.sin(angle)*dist);
        light.lookAt(0,0,0);
        h.update();
        //console.log('Light at angle=' + (angle/origAngle) + ', dist=' + (dist/origDist) + ', y=' + (y/origY)) + ' (In comparison to original position)';
    }
    this.update();

    this.reset = function() {
        y = origY;
        dist = origDist;
        angle = origAngle;
    }

    this.handleKey = (key,shift) => {
        switch(key) {
        case 65: // A
        angle += 0.1;
        break;
        case 68: // D
        angle -= 0.1;
        break;
        case 87: // W
        y += origY*0.1;
        break;
        case 83: // S
        y -= origY*0.1;
        break;
        case 81: // Q
        dist += origDist*0.1;
        break;
        case 82: // R
        light.intensity += (shift ? 0.05 : -0.05);
        break;
        case 69: // E
        dist -= origDist*0.1;
        break;
        case 27: // ESC
        self.resetLight();
        break;
        }
        self.update();
        scene.render();
    }

    this.activate = () => h.visible = true;
    this.deactivate = () => h.visible = false;
}

ENV.createFloorTexture = function(size, repeats) {
    if(ENV.FloorTexture) {
        return ENV.FloorTexture;
    }

    let canvas = document.createElement("canvas");
    canvas.width = canvas.height = size;

    let ctx = canvas.getContext("2d");
    ctx.fillStyle = 'rgb(128,128,255)';
    ctx.fillRect(0, 0, size, size);

    const M = size/2;
    const EDGE = 0.5;
    let toColor = x => 128 + Math.round(127*x);

    for(let y = 0; y < size; y++) {
        let Y = (y < M) ? y*2 : (y-M)*2;
        for (let x = 0; x < size; x++) {
            let X = y < M ? x : (x+M > size ? x+M-size : x+M);

            let dx = (M-X)/M, dy = (M-Y)/M;
            let D = dx*dx + dy*dy;
            if(D > 1) {
                continue;
            }
            let DD = 1-D;
            if(DD < EDGE) { // Blend back to blue: dx/dy -> 0 as EDGE -> DD -> 0
                dx *= 1-(EDGE-DD)/EDGE;
                dy *= 1-(EDGE-DD)/EDGE;
            }
            
            let dz = Math.sqrt(1 - dx*dx - dy*dy);//Math.asin(dy);

            ctx.fillStyle = 'rgb(' + toColor(dx) + ',' + toColor(dy) + ',' + toColor(dz) + ')';
            ctx.fillRect(x, y, 1, 1);
        }
    }

    let texture = new THREE.Texture(canvas);
    texture.wrapS = THREE.RepeatWrapping;
    texture.wrapT = THREE.RepeatWrapping;
    texture.repeat.set(repeats, repeats);
    texture.needsUpdate = true; // Otherwise canvas will not be applied.
    // document.body.appendChild(canvas);
    return ENV.FloorTexture = texture;
}<|MERGE_RESOLUTION|>--- conflicted
+++ resolved
@@ -178,18 +178,17 @@
 }
 
 ENV.Scene.prototype.resetCamera = function() {
-<<<<<<< HEAD
-    let cameraDist = 2*this.size.diam;
+/*    let cameraDist = 2*this.size.diam;
     this.camera.position.set(cameraDist, 0.7*cameraDist, cameraDist);
 
     let b = this.mc.boundingBox;
     this.camera.lookAt(new THREE.Vector3(0, 0.5*(b.max.y-b.min.y), 0));
-    this.orbitControls.update();
-=======
+    this.orbitControls.update();*/
+
     let cameraDist = 1.4*this.size.diam;
     this.camera.position.set(cameraDist, 0.65*cameraDist, cameraDist);
     this.camera.lookAt(new THREE.Vector3());
->>>>>>> 6dc5b0ff
+    //this.orbitControls.update();
 }
 
 ENV.Scene.prototype.repositionFloor = function(dist) {
