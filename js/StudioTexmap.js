--- conflicted
+++ resolved
@@ -1,491 +1,477 @@
-'use strict';
-
-LDR.STUDIO = {};
-
-LDR.STUDIO.handleCommentLine = function(part, parts) {
-    if(parts.length < 3) {
-	return false; // Not Studio 2.0 line - too short.
-    }
-    if(parts[1] === 'PE_TEX_PATH') {
-	return true; // Ignoring line as it always reads "0 PE_TEX_PATH -1"
-    }
-    if(parts[1] !== "PE_TEX_INFO") {
-	return false;
-    }
-
-    // store texmap:
-    part.studioTexmap = parts[2];
-    //console.log(part.ID,part.studioTexmap.substring(part.studioTexmap.length-50));
-    return true;
-}
-
-/*
-  Compute LDraw texmaps and texmap placements from Studio 2.0 / Part Designer
- */
-LDR.STUDIO.handlePart = function(loader, pt) {
-    if(!pt.studioTexmap || pt.steps.length !== 1) {
-	return; // Not relevant for Studio 2.0 texmaps or not with a single step.
-    }
-    let step = pt.steps[0];
-    if(step.triangles.length === 0) {
-	return; // Quads not supported.
-    }
-
-    // Fix positioning issue:
-    // Studio 2.0 custom LDraw parts are misaligned when they contain a single sub part!
-    if(step.subModels.length > 0 && step.triangles.length > 0 && step.lines.length === 0) {
-	let misalignment = step.subModels[0].p;
-
-        // Check that all misalignments are... aligned:
-        let ok = true;
-        step.subModels.forEach(sm => ok = ok && sm.p.equals(misalignment));
-        if(ok) {
-            step.triangles.forEach(t => {t.p1.sub(misalignment); t.p2.sub(misalignment); t.p3.sub(misalignment);});
-
-            let tmps = {};
-            step.triangles.forEach(t => tmps[t.tmp.idx] = t.tmp);
-            for(let idx in tmps) {
-                if(!tmps.hasOwnProperty(idx)) {
-                    continue;
-                }
-                let tmp = tmps[idx];
-                tmp.p.forEach(p => p.sub(misalignment));
-                tmp.setPlanar();
-            }
-
-            // Finally set the position of the single sub model:
-            step.subModels.forEach(sm => sm.p.set(0, 0, 0));
-        }
-    }
-
-    // Set up dataurl:
-    let pid = pt.ID + '.png';
-    //console.log(pt.ID, 'PID',pid);
-    let dataurl = 'data:image/png;base64,' + pt.studioTexmap;
-    loader.texmapDataurls.push({id:pid, mimetype:'png', content:pt.studioTexmap});
-    delete pt.studioTexmap; // Ensure this is only called once.
-
-    loader.texmaps[pid] = true;
-    if(!loader.texmapListeners.hasOwnProperty(pid)) {
-        loader.texmapListeners[pid] = [];
-    }
-    let image = new Image();
-    image.onload = function(e) {
-        let texture = new THREE.Texture(this);
-        texture.needsUpdate = true;
-        loader.texmaps[pid] = texture;
-        loader.texmapListeners[pid].forEach(l => l(texture));
-        loader.onProgress(pid);
-<<<<<<< HEAD
-	//document.body.append(image);
-=======
->>>>>>> 9da08a67
-    };
-    image.src = dataurl;
-}
-
-/*
-Distances from P1 to q1,q2,q3:
-|P1q2|/U2 = |q1q2|/(U2-U1) => |P1q2| = |q1q2|/(U2-U1)*U2
-|P1q1| = d1, ... d3
-
-Use the solution by 'Mark' from: https://groups.google.com/forum/#!topic/sci.math/fABwsXJJrFw
-Let r, s, t be the points (instead of q1, q2, and q3) and R, S, T be radii (instead of d1, d2, d3):
- */
-LDR.STUDIO.handleTriangleLine = function(pt, parts) {
-    let q1 = new THREE.Vector3(parseFloat(parts[2]), parseFloat(parts[3]), parseFloat(parts[4]));
-    let q2 = new THREE.Vector3(parseFloat(parts[5]), parseFloat(parts[6]), parseFloat(parts[7]));
-    let q3 = new THREE.Vector3(parseFloat(parts[8]), parseFloat(parts[9]), parseFloat(parts[10]));
-    let U1  = parseFloat(parts[11]), V1 = 1-parseFloat(parts[12]);
-    let U2 = parseFloat(parts[13]), V2 = 1-parseFloat(parts[14]);
-    let U3 = parseFloat(parts[15]), V3 = 1-parseFloat(parts[16]);
-
-    let isZero = x => -1e-6 <= x && x <= 1e-6;
-
-    // See if we can reuse the previous TMP:
-    if(LDR.TexmapPlacements.length > 0) {
-        let lastTmp = LDR.TexmapPlacements[LDR.TexmapPlacements.length-1];
-        let [u1,v1] = lastTmp.getUV(q1);
-        let [u2,v2] = lastTmp.getUV(q2);
-        let [u3,v3] = lastTmp.getUV(q3);
-        //console.log(U1,U2,U3,V1,V2,V3);
-        //console.log(u1,u2,u3,v1,v2,v3);
-        if(lastTmp.file === (pt.ID + '.png') && isZero(u1-U1) && isZero(u2-U2) && isZero(u3-U3) && isZero(1-v1-V1) && isZero(1-v2-V2) && isZero(1-v3-V3)) {
-            lastTmp.used = false;
-            return lastTmp;
-        }
-    }
-    
-    function getPlanes(r, s, t, R, S, T) { // Centers r, s, t. Radii R, S, T
-        let u = new THREE.Vector3(); u.crossVectors(s, t);
-        let v = new THREE.Vector3(); v.crossVectors(t, r);
-        let w = new THREE.Vector3(); w.crossVectors(r, s);
-
-        // Compute D = <r x s, t>
-        let D = w.dot(t);
-        if(isZero(D)) {
-            D = 1; // No need to scale by D. "r, s, t colinear" is incorrect.
-        }
-
-        // Calculate u = (s x t)/D, v = (t x r)/D, w = (r x s)/D
-        u.divideScalar(D);
-        v.divideScalar(D);
-        w.divideScalar(D);
-
-        // L = u + v + w
-        let L = new THREE.Vector3(); L.addVectors(u,v); L.add(w);
-        let LL = L.lengthSq();
-
-        // for each R' = +R or -R, S' = +S or -S, T' = +T or -T:
-        let solutions = [];
-        let s_t = new THREE.Vector3(); s_t.subVectors(s, t);
-        let t_r = new THREE.Vector3(); t_r.subVectors(t, r);
-        let r_s = new THREE.Vector3(); r_s.subVectors(r, s);
-        [-R,R].forEach(_R => {
-                [-S,S].forEach(_S => {
-                        [-T,T].forEach(_T => {
-                                // L x M = R'(s - t) + S'(t - r) + T'(r - s)
-                                let LxM = new THREE.Vector3(); LxM.addScaledVector(s_t, _R); LxM.addScaledVector(t_r, _S); LxM.addScaledVector(r_s, _T); LxM.divideScalar(D);
-                                let LxMLxM = LxM.lengthSq();
-                                // if |L x M| > |L| then this combination is not a solution.
-                                if(LxMLxM > LL) {
-                                    return; // Not a solution
-                                }
-                                // M = R'u + S'v + T'w
-                                let M = new THREE.Vector3(); M.addScaledVector(u, _R); M.addScaledVector(v, _S); M.addScaledVector(w, _T);
-                                // for each e = +1, -1: calculate solution <x, n> = A:
-                                [-1,1].forEach(e => {
-                                        // A = (<L,M> + e sqrt(|L|^2 - |L x M|^2) ) / |L|^2
-                                        let esqrt = e * Math.sqrt(LL-LxMLxM);
-                                        let A = (L.dot(M) + esqrt) / LL;
-                                        // n = ( Lx(LxM) + e L sqrt(|L|^2 - |L x M|^2) ) / |L|^2
-                                        let n = new THREE.Vector3(); n.crossVectors(L, LxM); n.addScaledVector(L, esqrt); n.divideScalar(LL);
-                                        solutions.push({n:n, A:A});
-                                    });
-                            });
-                    });
-            });
-        return solutions;
-    }
-
-    let d12 = q1.distanceTo(q2);
-    let d23 = q2.distanceTo(q3);
-    let d31 = q3.distanceTo(q1);
-    let toPlane = (n, A, p) => n.x*p.x + n.y*p.y + n.z*p.z + A;
-
-    function getPlaneFromUVs(q1, q2, q3, U1, U2, U3) {
-        let p1p2 = 1e12;
-
-        if(!isZero(U2-U1)) {
-            p1p2 = Math.min(p1p2, d12/Math.abs(U2-U1));
-        }
-        if(!isZero(U2-U3)) {
-            p1p2 = Math.min(p1p2, d23/Math.abs(U2-U3));
-        }
-        if(!isZero(U3-U1)) {
-            p1p2 = Math.min(p1p2, d31/Math.abs(U3-U1));
-        }
-
-        // Binary search for p1p2:
-        let ret = [false,0];
-        while(p1p2 > 1e-3) {
-            let d1 = p1p2*U1;
-            let d2 = p1p2*U2;
-            let d3 = p1p2*U3;
-            let solutions = getPlanes(q1, q2, q3, d1, d2, d3);
-
-            function checkSolution(solution) {
-                let u1 = toPlane(solution.n, -solution.A, q1)/p1p2;
-                let u2 = toPlane(solution.n, -solution.A, q2)/p1p2;
-                let u3 = toPlane(solution.n, -solution.A, q3)/p1p2;
-                if(u1 < 0 || u2 < 0 || u3 < 0) {
-                    return false; // Bad solution.
-                }
-                //console.log('p1p2',p1p2,'U1',u1,U1,'U2',u2,U2,'U3',u3,U3,'|n|',solution.n.length(),'A',solution.A); console.dir(solution.n);
-                ret = [solution,p1p2];
-                return true;
-            }
-            if(solutions.some(checkSolution)) {
-                return ret;
-            }
-            p1p2 *= 0.5;
-        }
-        return ret;
-    }
-    
-    // Now move to local space (above is all in UV space):
-    let [P1,p1p2] = getPlaneFromUVs(q1, q2, q3, U1, U2, U3);
-    if(!P1) {
-        return; // No solution for U
-    }
-    let [P2,p1p3] = getPlaneFromUVs(q1, q2, q3, V1, V2, V3);
-    if(!P2) {
-        return; // No solution for V
-    }
-
-    // p1=(x,y,z) is selected as a point that intersects both P1 and P2.
-    let p1 = new THREE.Vector3();
-    {
-        let A1 = P1.A, A2 = P2.A;
-        let n1 = P1.n, n2 = P2.n;
-
-        let u = new THREE.Vector3(); u.crossVectors(P1.n, P2.n);
-        if(!isZero(u.z) && !((isZero(n2.x) && isZero(n1.x)) || (isZero(n2.y) && isZero(n1.y)))) { // Lock z=0 and find p1:
-            /* n1.p1 = A1, n2.p1 = A2, so:
-               
-               n1x*x + n1y*y = A1 AND
-               n2x*x + n2y*y = A2 =>
-               
-               (n1x-n2x(n1y/n2y))x = A1 - (n1y/n2y)A2 = 0 AND
-               (n1y-n2y(n1x/n2x))y = A1 - (n1x/n2x)A2 = 0 =>
-               
-               x = (A1 - (n1y/n2y)A2) / (n1x-n2x(n1y/n2y)) AND
-               y = (A1 - (n1x/n2x)A2) / (n1y-n2y(n1x/n2x))
-            */
-            let x = isZero(n2.y) ? (A2 - (n2.y/n1.y)*A1) / (n2.x-n1.x*(n2.y/n1.y)) : (A1 - (n1.y/n2.y)*A2) / (n1.x-n2.x*(n1.y/n2.y));
-            let y = isZero(n2.x) ? (A2 - (n2.x/n1.x)*A1) / (n2.y-n1.y*(n2.x/n1.x)) : (A1 - (n1.x/n2.x)*A2) / (n1.y-n2.y*(n1.x/n2.x));
-            p1.set(x, y, 0);
-        }
-        else if(!isZero(u.y) && !((isZero(n2.x) && isZero(n1.x)) || (isZero(n2.z) && isZero(n1.z)))) { // Same for y, so substitude z for y:
-            let x = isZero(n2.z) ? (A2 - (n2.z/n1.z)*A1) / (n2.x-n1.x*(n2.z/n1.z)) : (A1 - (n1.z/n2.z)*A2) / (n1.x-n2.x*(n1.z/n2.z));
-            let z = isZero(n2.x) ? (A2 - (n2.x/n1.x)*A1) / (n2.z-n1.z*(n2.x/n1.x)) : (A1 - (n1.x/n2.x)*A2) / (n1.z-n2.z*(n1.x/n2.x));
-            p1.set(x, 0, z);
-        }
-        else if(!isZero(u.x) && !((isZero(n2.y) && isZero(n1.y)) || (isZero(n2.z) && isZero(n1.z)))) { // Same for x:
-            let y = isZero(n2.z) ? (A2 - (n2.z/n1.z)*A1) / (n2.y-n1.y*(n2.z/n1.z)) : (A1 - (n1.z/n2.z)*A2) / (n1.y-n2.y*(n1.z/n2.z));
-            let z = isZero(n2.y) ? (A2 - (n2.y/n1.y)*A1) / (n2.z-n1.z*(n2.y/n1.y)) : (A1 - (n1.y/n2.y)*A2) / (n1.z-n2.z*(n1.y/n2.y));
-            p1.set(0, y, z);
-        }
-        else {
-            return; // Bail!
-        }
-    }
-    let p2 = new THREE.Vector3(); p2.copy(p1); p2.addScaledVector(P1.n, p1p2);
-    let p3 = new THREE.Vector3(); p3.copy(p1); p3.addScaledVector(P2.n, p1p3);
-
-    // Construct TMP:
-    let tmp = new LDR.TexmapPlacement();
-    tmp.nextOnly = true;
-    tmp.p = [p1, p2, p3];
-    tmp.setPlanar();
-    tmp.file = pt.ID + '.png';
-    tmp.idx = LDR.TexmapPlacements.length;
-    LDR.TexmapPlacements.push(tmp);
-
-    return tmp;
-}
-
-THREE.LDRLoader.prototype.toLDRStudio = function(c) {
-    let self = this;
-
-    // Mark all parts that have texmaps, as these should be downloaded separately:
-    function setTexmap(pt) {
-	if(!pt.isPart) {
-	    return; // Not a part.
-	}
-        let step = pt.steps[0];
-	
-	function find(list) {
-	    let x = list.find(y => y.texmapPlacement);
-	    if(x) {
-		pt.texmapFile = x.texmapPlacement.file;
-		return true;
-	    }
-	    return false;
-	}
-	find(step.triangles) || find(step.quads) || find(step.subModels);
-    }
-    this.applyOnPartTypes(setTexmap);
-
-    let seenColors = {}; // id => {colors}
-    function findColorsFor(id, c) {
-	let pt = self.getPartType(id);	
-	if(pt.isPart) {
-<<<<<<< HEAD
-	    if(!pt.isOfficialLDraw() &&
-	       !unofficial_parts.hasOwnProperty(pt.ID) &&
-	       pt.steps.length === 1 &&
-	       !pt.steps[0].subModels.some(x => x.tmp) &&
-	       !pt.steps[0].triangles.some(x => x.tmp) &&
-	       !pt.steps[0].quads.some(x => x.tmp)) {
-		unofficial_parts[pt.ID] = true;
-	    }
-=======
->>>>>>> 9da08a67
-	    return;
-	}
-	if(!seenColors.hasOwnProperty(id)) {
-	    seenColors[id] = {};
-	}
-	sc = seenColors[id];
-	if(sc.hasOwnProperty(c)) {
-	    return; // Already handled.
-	}
-	sc[c] = true;
-	pt.steps.forEach(step => step.subModels.forEach(sm => findColorsFor(sm.ID, sm.c === 16 ? c : sm.c)));
-    }
-    findColorsFor(this.mainModel, c);
-
-    let ret = this.getMainModel().toLDRColored(this, c);
-    for(let id in seenColors) {
-	if(!seenColors.hasOwnProperty(id) || id === self.mainModel) {
-	    continue;
-	}
-	let obj = seenColors[id];
-	for(let c in obj) {
-	    if(obj.hasOwnProperty(c)) {
-		ret += self.getPartType(id).toLDRColored(self, c);
-	    }
-	}
-    }
-
-    return ret;
-}
-
-THREE.LDRPartType.prototype.toLDRColored = function(loader, c) {
-    let ret = '0 FILE ' + c + '__' + this.ID + '\r\n';
-    if(this.modelDescription) {
-        ret += '0 ' + this.modelDescription + '\r\n';
-    }
-    if(this.name) {
-	ret += '0 Name: ' + this.name + '\r\n';
-    }
-    if(this.author) {
-        ret += '0 Author: ' + this.author + '\r\n';
-    }
-    if(this.ldraw_org) {
-        ret += '0 !LDRAW_ORG ' + this.ldraw_org + '\r\n';
-    }
-    if(this.license) {
-        ret += '0 !LICENSE ' + this.license + '\r\n';
-    }
-    if(this.isPart) { // BFC Statement:
-        if(!this.certifiedBFC) {
-            ret += '0 BFC NOCERTIFY\r\n';            
-        }
-        else {
-            ret += '0 BFC CERTIFY ' + (this.CCW ? 'CCW' : 'CW') + '\r\n';
-        }
-    }
-    if(this.headerLines.length > 0) {
-        ret += '\r\n'; // Empty line before additional header lines, such as 'THEME' and 'KEYWORDS'
-        this.headerLines.forEach(line => ret += line.toLDR(loader));
-    }
-    if(this.hasOwnProperty('preferredColor')) {
-        ret += '\r\n0 !CMDLINE -c' + this.preferredColor + '\r\n';
-    }
-    if(this.historyLines.length > 0) {
-        ret += '\r\n';
-        this.historyLines.forEach(hl => ret += '0 !HISTORY ' + hl + '\r\n');
-    }
-    if(this.steps.length > 0) {
-        ret += '\r\n';
-        this.steps.forEach((step, idx, a) => ret += step.toLDRColored(loader, idx === 0 ? null : a[idx-1].r, idx === a.length-1, c));
-    }
-    ret += '\r\n';
-    return ret;
-}
-
-THREE.LDRPartDescription.prototype.toLDRColored = function(loader, c) {
-    let pt = loader.getPartType(this.ID);
-    let c2 = this.c == 16 ? c : this.c;
-    let id = pt.isPart ? pt.ID : c2 + '__' + this.ID;
-    return '1 ' + c2 + ' ' + this.p.toLDR() + ' ' + this.r.toLDR() + ' ' + id + '\r\n';
-}
-
-THREE.LDRStep.prototype.toLDRColored = function(loader, prevStepRotation, isLastStep, c) {
-    let ret = '';
-
-    function handle(line) {
-	if(line.line1) {
-            ret += line.toLDRColored(loader, c);
-	}
-	else {
-            ret += line.toLDR(loader);
-	}
-    }
-    this.subModels.forEach(handle);
-    this.triangles.forEach(handle);
-    this.quads.forEach(handle);
-
-    // End with STEP or ROTSTEP:
-    if(!this.r) {
-        if(prevStepRotation) {
-            ret += '0 ROTSTEP END\r\n';
-        }
-        else if(!isLastStep) {
-            ret += '0 STEP\r\n';
-        }
-    }
-    else { // We have a rotation. Check against prev:
-        if(THREE.LDRStepRotation.equals(this.r, prevStepRotation)) {
-            ret += '0 STEP\r\n';            
-        }
-        else {
-            ret += this.r.toLDR();
-        }
-    }
-    return ret;
-}
-
-THREE.LDRPartType.prototype.toStudioFile = function(ldrLoader) {
-    if(!this.isPart) {
-	throw 'The part type ' + this.ID + ' cannot be converted to a Studio 2.0 file since it is not a part';
-    }
-    // We now know there is exactly 1 step:
-    let step = this.steps[0];
-
-    // Find all textured triangles:
-    let tt = []; // Textured triangles
-    let tmp;
-    step.triangles.filter(x => x.tmp).forEach(x => {
-	tmp = x.tmp.file;
-        tt.push(x);
-    });
-    step.quads.filter(x => x.tmp).forEach(x => {
-	tmp = x.tmp.file;
-        tt.push({c:x.c, p1:x.p1, p2:x.p2, p3:x.p3, texmapPlacement:x.tmp});
-        tt.push({c:x.c, p1:x.p1, p2:x.p3, p3:x.p4, texmapPlacement:x.tmp});
-    });
-
-    // Find dataurl:
-    let dataurl = ldrLoader.texmapDataurls.find(obj => obj.id === tmp);
-
-    let ret = '';
-    if(dataurl) {
-	ret = '0 FILE ' + this.ID + '\r\n';
-    }
-    ret += '0 ' + (this.modelDescription ? this.modelDescription : '') +
-	'\r\n0 Name: ' + this.ID +
-	'\r\n0 Author: ' + (this.author ? this.author : '') + 
-	'\r\n0 !LICENSE ' + (this.license ? this.license : '') + 
-	'\r\n0 BFC ' + (this.certifiedBFC?'':'NO') + 'CERTIFY ' + (this.CCW ? '' : 'CW') + 
-        '\r\n';
-
-    if(dataurl) {
-	ret += '0 PE_TEX_PATH -1\r\n0 PE_TEX_INFO ' + dataurl.content + '\r\n';
-    }
-
-    step.subModels.forEach(x => ret += x.toLDR(ldrLoader));
-    step.lines.forEach(x => ret += new LDR.Line2(x.c, x.p1, x.p2).toLDR());
-    step.conditionalLines.forEach(x => ret += new LDR.Line5(x.c, x.p1, x.p2, x.p3, x.p4).toLDR());
-
-    // Convert all texture triangles:
-    tt.forEach(x => { // Studio 2.0 triangle lines:
-        ret += '3 ' + x.c + ' ' + x.p1.toLDR() + ' ' + x.p2.toLDR() + ' ' + x.p3.toLDR();
-        let [U1, V1]=x.tmp.getUV(x.p1, x.p2, x.p3);
-        let [U2, V2]=x.tmp.getUV(x.p2, x.p3, x.p1);
-        let [U3, V3]=x.tmp.getUV(x.p3, x.p1, x.p2);
-        [U1,V1,U2,V2,U3,V3].map(LDR.convertFloat).forEach(x => ret += ' ' + x);
-        ret += '\r\n';
-    });
-
-    step.triangles.filter(x => !x.tmp).forEach(x => {
-        ret += new LDR.Line3(x.c, x.p1, x.p2, x.p3).toLDR();
-    });
-    step.quads.filter(x => !x.tmp).forEach(x => {
-        ret += new LDR.Line4(x.c, x.p1, x.p2, x.p3, x.p4).toLDR();
-        });
-
-    return ret;
+'use strict';
+
+LDR.STUDIO = {};
+
+LDR.STUDIO.handleCommentLine = function(part, parts) {
+    if(parts.length < 3) {
+	return false; // Not Studio 2.0 line - too short.
+    }
+    if(parts[1] === 'PE_TEX_PATH') {
+	return true; // Ignoring line as it always reads "0 PE_TEX_PATH -1"
+    }
+    if(parts[1] !== "PE_TEX_INFO") {
+	return false;
+    }
+
+    // store texmap:
+    part.studioTexmap = parts[2];
+    //console.log(part.ID,part.studioTexmap.substring(part.studioTexmap.length-50));
+    return true;
+}
+
+/*
+  Compute LDraw texmaps and texmap placements from Studio 2.0 / Part Designer
+ */
+LDR.STUDIO.handlePart = function(loader, pt) {
+    if(!pt.studioTexmap || pt.steps.length !== 1) {
+	return; // Not relevant for Studio 2.0 texmaps or not with a single step.
+    }
+    let step = pt.steps[0];
+    if(step.triangles.length === 0) {
+	return; // Quads not supported.
+    }
+
+    // Fix positioning issue:
+    // Studio 2.0 custom LDraw parts are misaligned when they contain a single sub part!
+    if(step.subModels.length > 0 && step.triangles.length > 0 && step.lines.length === 0) {
+	let misalignment = step.subModels[0].p;
+
+        // Check that all misalignments are... aligned:
+        let ok = true;
+        step.subModels.forEach(sm => ok = ok && sm.p.equals(misalignment));
+        if(ok) {
+            step.triangles.forEach(t => {t.p1.sub(misalignment); t.p2.sub(misalignment); t.p3.sub(misalignment);});
+
+            let tmps = {};
+            step.triangles.forEach(t => tmps[t.tmp.idx] = t.tmp);
+            for(let idx in tmps) {
+                if(!tmps.hasOwnProperty(idx)) {
+                    continue;
+                }
+                let tmp = tmps[idx];
+                tmp.p.forEach(p => p.sub(misalignment));
+                tmp.setPlanar();
+            }
+
+            // Finally set the position of the single sub model:
+            step.subModels.forEach(sm => sm.p.set(0, 0, 0));
+        }
+    }
+
+    // Set up dataurl:
+    let pid = pt.ID + '.png';
+    //console.log(pt.ID, 'PID',pid);
+    let dataurl = 'data:image/png;base64,' + pt.studioTexmap;
+    loader.texmapDataurls.push({id:pid, mimetype:'png', content:pt.studioTexmap});
+    delete pt.studioTexmap; // Ensure this is only called once.
+
+    loader.texmaps[pid] = true;
+    if(!loader.texmapListeners.hasOwnProperty(pid)) {
+        loader.texmapListeners[pid] = [];
+    }
+    let image = new Image();
+    image.onload = function(e) {
+        let texture = new THREE.Texture(this);
+        texture.needsUpdate = true;
+        loader.texmaps[pid] = texture;
+        loader.texmapListeners[pid].forEach(l => l(texture));
+        loader.onProgress(pid);
+	//document.body.append(image);
+    };
+    image.src = dataurl;
+}
+
+/*
+Distances from P1 to q1,q2,q3:
+|P1q2|/U2 = |q1q2|/(U2-U1) => |P1q2| = |q1q2|/(U2-U1)*U2
+|P1q1| = d1, ... d3
+
+Use the solution by 'Mark' from: https://groups.google.com/forum/#!topic/sci.math/fABwsXJJrFw
+Let r, s, t be the points (instead of q1, q2, and q3) and R, S, T be radii (instead of d1, d2, d3):
+ */
+LDR.STUDIO.handleTriangleLine = function(pt, parts) {
+    let q1 = new THREE.Vector3(parseFloat(parts[2]), parseFloat(parts[3]), parseFloat(parts[4]));
+    let q2 = new THREE.Vector3(parseFloat(parts[5]), parseFloat(parts[6]), parseFloat(parts[7]));
+    let q3 = new THREE.Vector3(parseFloat(parts[8]), parseFloat(parts[9]), parseFloat(parts[10]));
+    let U1  = parseFloat(parts[11]), V1 = 1-parseFloat(parts[12]);
+    let U2 = parseFloat(parts[13]), V2 = 1-parseFloat(parts[14]);
+    let U3 = parseFloat(parts[15]), V3 = 1-parseFloat(parts[16]);
+
+    let isZero = x => -1e-6 <= x && x <= 1e-6;
+
+    // See if we can reuse the previous TMP:
+    if(LDR.TexmapPlacements.length > 0) {
+        let lastTmp = LDR.TexmapPlacements[LDR.TexmapPlacements.length-1];
+        let [u1,v1] = lastTmp.getUV(q1);
+        let [u2,v2] = lastTmp.getUV(q2);
+        let [u3,v3] = lastTmp.getUV(q3);
+        //console.log(U1,U2,U3,V1,V2,V3);
+        //console.log(u1,u2,u3,v1,v2,v3);
+        if(lastTmp.file === (pt.ID + '.png') && isZero(u1-U1) && isZero(u2-U2) && isZero(u3-U3) && isZero(1-v1-V1) && isZero(1-v2-V2) && isZero(1-v3-V3)) {
+            lastTmp.used = false;
+            return lastTmp;
+        }
+    }
+    
+    function getPlanes(r, s, t, R, S, T) { // Centers r, s, t. Radii R, S, T
+        let u = new THREE.Vector3(); u.crossVectors(s, t);
+        let v = new THREE.Vector3(); v.crossVectors(t, r);
+        let w = new THREE.Vector3(); w.crossVectors(r, s);
+
+        // Compute D = <r x s, t>
+        let D = w.dot(t);
+        if(isZero(D)) {
+            D = 1; // No need to scale by D. "r, s, t colinear" is incorrect.
+        }
+
+        // Calculate u = (s x t)/D, v = (t x r)/D, w = (r x s)/D
+        u.divideScalar(D);
+        v.divideScalar(D);
+        w.divideScalar(D);
+
+        // L = u + v + w
+        let L = new THREE.Vector3(); L.addVectors(u,v); L.add(w);
+        let LL = L.lengthSq();
+
+        // for each R' = +R or -R, S' = +S or -S, T' = +T or -T:
+        let solutions = [];
+        let s_t = new THREE.Vector3(); s_t.subVectors(s, t);
+        let t_r = new THREE.Vector3(); t_r.subVectors(t, r);
+        let r_s = new THREE.Vector3(); r_s.subVectors(r, s);
+        [-R,R].forEach(_R => {
+                [-S,S].forEach(_S => {
+                        [-T,T].forEach(_T => {
+                                // L x M = R'(s - t) + S'(t - r) + T'(r - s)
+                                let LxM = new THREE.Vector3(); LxM.addScaledVector(s_t, _R); LxM.addScaledVector(t_r, _S); LxM.addScaledVector(r_s, _T); LxM.divideScalar(D);
+                                let LxMLxM = LxM.lengthSq();
+                                // if |L x M| > |L| then this combination is not a solution.
+                                if(LxMLxM > LL) {
+                                    return; // Not a solution
+                                }
+                                // M = R'u + S'v + T'w
+                                let M = new THREE.Vector3(); M.addScaledVector(u, _R); M.addScaledVector(v, _S); M.addScaledVector(w, _T);
+                                // for each e = +1, -1: calculate solution <x, n> = A:
+                                [-1,1].forEach(e => {
+                                        // A = (<L,M> + e sqrt(|L|^2 - |L x M|^2) ) / |L|^2
+                                        let esqrt = e * Math.sqrt(LL-LxMLxM);
+                                        let A = (L.dot(M) + esqrt) / LL;
+                                        // n = ( Lx(LxM) + e L sqrt(|L|^2 - |L x M|^2) ) / |L|^2
+                                        let n = new THREE.Vector3(); n.crossVectors(L, LxM); n.addScaledVector(L, esqrt); n.divideScalar(LL);
+                                        solutions.push({n:n, A:A});
+                                    });
+                            });
+                    });
+            });
+        return solutions;
+    }
+
+    let d12 = q1.distanceTo(q2);
+    let d23 = q2.distanceTo(q3);
+    let d31 = q3.distanceTo(q1);
+    let toPlane = (n, A, p) => n.x*p.x + n.y*p.y + n.z*p.z + A;
+
+    function getPlaneFromUVs(q1, q2, q3, U1, U2, U3) {
+        let p1p2 = 1e12;
+
+        if(!isZero(U2-U1)) {
+            p1p2 = Math.min(p1p2, d12/Math.abs(U2-U1));
+        }
+        if(!isZero(U2-U3)) {
+            p1p2 = Math.min(p1p2, d23/Math.abs(U2-U3));
+        }
+        if(!isZero(U3-U1)) {
+            p1p2 = Math.min(p1p2, d31/Math.abs(U3-U1));
+        }
+
+        // Binary search for p1p2:
+        let ret = [false,0];
+        while(p1p2 > 1e-3) {
+            let d1 = p1p2*U1;
+            let d2 = p1p2*U2;
+            let d3 = p1p2*U3;
+            let solutions = getPlanes(q1, q2, q3, d1, d2, d3);
+
+            function checkSolution(solution) {
+                let u1 = toPlane(solution.n, -solution.A, q1)/p1p2;
+                let u2 = toPlane(solution.n, -solution.A, q2)/p1p2;
+                let u3 = toPlane(solution.n, -solution.A, q3)/p1p2;
+                if(u1 < 0 || u2 < 0 || u3 < 0) {
+                    return false; // Bad solution.
+                }
+                //console.log('p1p2',p1p2,'U1',u1,U1,'U2',u2,U2,'U3',u3,U3,'|n|',solution.n.length(),'A',solution.A); console.dir(solution.n);
+                ret = [solution,p1p2];
+                return true;
+            }
+            if(solutions.some(checkSolution)) {
+                return ret;
+            }
+            p1p2 *= 0.5;
+        }
+        return ret;
+    }
+    
+    // Now move to local space (above is all in UV space):
+    let [P1,p1p2] = getPlaneFromUVs(q1, q2, q3, U1, U2, U3);
+    if(!P1) {
+        return; // No solution for U
+    }
+    let [P2,p1p3] = getPlaneFromUVs(q1, q2, q3, V1, V2, V3);
+    if(!P2) {
+        return; // No solution for V
+    }
+
+    // p1=(x,y,z) is selected as a point that intersects both P1 and P2.
+    let p1 = new THREE.Vector3();
+    {
+        let A1 = P1.A, A2 = P2.A;
+        let n1 = P1.n, n2 = P2.n;
+
+        let u = new THREE.Vector3(); u.crossVectors(P1.n, P2.n);
+        if(!isZero(u.z) && !((isZero(n2.x) && isZero(n1.x)) || (isZero(n2.y) && isZero(n1.y)))) { // Lock z=0 and find p1:
+            /* n1.p1 = A1, n2.p1 = A2, so:
+               
+               n1x*x + n1y*y = A1 AND
+               n2x*x + n2y*y = A2 =>
+               
+               (n1x-n2x(n1y/n2y))x = A1 - (n1y/n2y)A2 = 0 AND
+               (n1y-n2y(n1x/n2x))y = A1 - (n1x/n2x)A2 = 0 =>
+               
+               x = (A1 - (n1y/n2y)A2) / (n1x-n2x(n1y/n2y)) AND
+               y = (A1 - (n1x/n2x)A2) / (n1y-n2y(n1x/n2x))
+            */
+            let x = isZero(n2.y) ? (A2 - (n2.y/n1.y)*A1) / (n2.x-n1.x*(n2.y/n1.y)) : (A1 - (n1.y/n2.y)*A2) / (n1.x-n2.x*(n1.y/n2.y));
+            let y = isZero(n2.x) ? (A2 - (n2.x/n1.x)*A1) / (n2.y-n1.y*(n2.x/n1.x)) : (A1 - (n1.x/n2.x)*A2) / (n1.y-n2.y*(n1.x/n2.x));
+            p1.set(x, y, 0);
+        }
+        else if(!isZero(u.y) && !((isZero(n2.x) && isZero(n1.x)) || (isZero(n2.z) && isZero(n1.z)))) { // Same for y, so substitude z for y:
+            let x = isZero(n2.z) ? (A2 - (n2.z/n1.z)*A1) / (n2.x-n1.x*(n2.z/n1.z)) : (A1 - (n1.z/n2.z)*A2) / (n1.x-n2.x*(n1.z/n2.z));
+            let z = isZero(n2.x) ? (A2 - (n2.x/n1.x)*A1) / (n2.z-n1.z*(n2.x/n1.x)) : (A1 - (n1.x/n2.x)*A2) / (n1.z-n2.z*(n1.x/n2.x));
+            p1.set(x, 0, z);
+        }
+        else if(!isZero(u.x) && !((isZero(n2.y) && isZero(n1.y)) || (isZero(n2.z) && isZero(n1.z)))) { // Same for x:
+            let y = isZero(n2.z) ? (A2 - (n2.z/n1.z)*A1) / (n2.y-n1.y*(n2.z/n1.z)) : (A1 - (n1.z/n2.z)*A2) / (n1.y-n2.y*(n1.z/n2.z));
+            let z = isZero(n2.y) ? (A2 - (n2.y/n1.y)*A1) / (n2.z-n1.z*(n2.y/n1.y)) : (A1 - (n1.y/n2.y)*A2) / (n1.z-n2.z*(n1.y/n2.y));
+            p1.set(0, y, z);
+        }
+        else {
+            return; // Bail!
+        }
+    }
+    let p2 = new THREE.Vector3(); p2.copy(p1); p2.addScaledVector(P1.n, p1p2);
+    let p3 = new THREE.Vector3(); p3.copy(p1); p3.addScaledVector(P2.n, p1p3);
+
+    // Construct TMP:
+    let tmp = new LDR.TexmapPlacement();
+    tmp.nextOnly = true;
+    tmp.p = [p1, p2, p3];
+    tmp.setPlanar();
+    tmp.file = pt.ID + '.png';
+    tmp.idx = LDR.TexmapPlacements.length;
+    LDR.TexmapPlacements.push(tmp);
+
+    return tmp;
+}
+
+THREE.LDRLoader.prototype.toLDRStudio = function(c) {
+    let self = this;
+
+    // Mark all parts that have texmaps, as these should be downloaded separately:
+    function setTexmap(pt) {
+	if(!pt.isPart) {
+	    return; // Not a part.
+	}
+        let step = pt.steps[0];
+	
+	function find(list) {
+	    let x = list.find(y => y.texmapPlacement);
+	    if(x) {
+		pt.texmapFile = x.texmapPlacement.file;
+		return true;
+	    }
+	    return false;
+	}
+	find(step.triangles) || find(step.quads) || find(step.subModels);
+    }
+    this.applyOnPartTypes(setTexmap);
+
+    let seenColors = {}; // id => {colors}
+    function findColorsFor(id, c) {
+	let pt = self.getPartType(id);	
+	if(pt.isPart) {
+	    return; // Don't include parts.
+	}
+	if(!seenColors.hasOwnProperty(id)) {
+	    seenColors[id] = {};
+	}
+	sc = seenColors[id];
+	if(sc.hasOwnProperty(c)) {
+	    return; // Already handled.
+	}
+	sc[c] = true;
+	pt.steps.forEach(step => step.subModels.forEach(sm => findColorsFor(sm.ID, sm.c === 16 ? c : sm.c)));
+    }
+    findColorsFor(this.mainModel, c);
+
+    let ret = this.getMainModel().toLDRColored(this, c);
+    for(let id in seenColors) {
+	if(!seenColors.hasOwnProperty(id) || id === self.mainModel) {
+	    continue;
+	}
+	let obj = seenColors[id];
+	for(let c in obj) {
+	    if(obj.hasOwnProperty(c)) {
+		ret += self.getPartType(id).toLDRColored(self, c);
+	    }
+	}
+    }
+
+    return ret;
+}
+
+THREE.LDRPartType.prototype.toLDRColored = function(loader, c) {
+    let ret = '0 FILE ' + c + '__' + this.ID + '\r\n';
+    if(this.modelDescription) {
+        ret += '0 ' + this.modelDescription + '\r\n';
+    }
+    if(this.name) {
+	ret += '0 Name: ' + this.name + '\r\n';
+    }
+    if(this.author) {
+        ret += '0 Author: ' + this.author + '\r\n';
+    }
+    if(this.ldraw_org) {
+        ret += '0 !LDRAW_ORG ' + this.ldraw_org + '\r\n';
+    }
+    if(this.license) {
+        ret += '0 !LICENSE ' + this.license + '\r\n';
+    }
+    if(this.isPart) { // BFC Statement:
+        if(!this.certifiedBFC) {
+            ret += '0 BFC NOCERTIFY\r\n';            
+        }
+        else {
+            ret += '0 BFC CERTIFY ' + (this.CCW ? 'CCW' : 'CW') + '\r\n';
+        }
+    }
+    if(this.headerLines.length > 0) {
+        ret += '\r\n'; // Empty line before additional header lines, such as 'THEME' and 'KEYWORDS'
+        this.headerLines.forEach(line => ret += line.toLDR(loader));
+    }
+    if(this.hasOwnProperty('preferredColor')) {
+        ret += '\r\n0 !CMDLINE -c' + this.preferredColor + '\r\n';
+    }
+    if(this.historyLines.length > 0) {
+        ret += '\r\n';
+        this.historyLines.forEach(hl => ret += '0 !HISTORY ' + hl + '\r\n');
+    }
+    if(this.steps.length > 0) {
+        ret += '\r\n';
+        this.steps.forEach((step, idx, a) => ret += step.toLDRColored(loader, idx === 0 ? null : a[idx-1].r, idx === a.length-1, c));
+    }
+    ret += '\r\n';
+    return ret;
+}
+
+THREE.LDRPartDescription.prototype.toLDRColored = function(loader, c) {
+    let pt = loader.getPartType(this.ID);
+    let c2 = this.c == 16 ? c : this.c;
+    let id = pt.isPart ? pt.ID : c2 + '__' + this.ID;
+    return '1 ' + c2 + ' ' + this.p.toLDR() + ' ' + this.r.toLDR() + ' ' + id + '\r\n';
+}
+
+THREE.LDRStep.prototype.toLDRColored = function(loader, prevStepRotation, isLastStep, c) {
+    let ret = '';
+
+    function handle(line) {
+	if(line.line1) {
+            ret += line.toLDRColored(loader, c);
+	}
+	else {
+            ret += line.toLDR(loader);
+	}
+    }
+    this.subModels.forEach(handle);
+    this.triangles.forEach(handle);
+    this.quads.forEach(handle);
+
+    // End with STEP or ROTSTEP:
+    if(!this.r) {
+        if(prevStepRotation) {
+            ret += '0 ROTSTEP END\r\n';
+        }
+        else if(!isLastStep) {
+            ret += '0 STEP\r\n';
+        }
+    }
+    else { // We have a rotation. Check against prev:
+        if(THREE.LDRStepRotation.equals(this.r, prevStepRotation)) {
+            ret += '0 STEP\r\n';            
+        }
+        else {
+            ret += this.r.toLDR();
+        }
+    }
+    return ret;
+}
+
+THREE.LDRPartType.prototype.toStudioFile = function(ldrLoader) {
+    if(!this.isPart) {
+	throw 'The part type ' + this.ID + ' cannot be converted to a Studio 2.0 file since it is not a part';
+    }
+    // We now know there is exactly 1 step:
+    let step = this.steps[0];
+
+    // Find all textured triangles:
+    let tt = []; // Textured triangles
+    let tmp;
+    step.triangles.filter(x => x.tmp).forEach(x => {
+	tmp = x.tmp.file;
+        tt.push(x);
+    });
+    step.quads.filter(x => x.tmp).forEach(x => {
+	tmp = x.tmp.file;
+        tt.push({c:x.c, p1:x.p1, p2:x.p2, p3:x.p3, texmapPlacement:x.tmp});
+        tt.push({c:x.c, p1:x.p1, p2:x.p3, p3:x.p4, texmapPlacement:x.tmp});
+    });
+
+    // Find dataurl:
+    let dataurl = ldrLoader.texmapDataurls.find(obj => obj.id === tmp);
+
+    let ret = '';
+    if(dataurl) {
+	ret = '0 FILE ' + this.ID + '\r\n';
+    }
+    ret += '0 ' + (this.modelDescription ? this.modelDescription : '') +
+	'\r\n0 Name: ' + this.ID +
+	'\r\n0 Author: ' + (this.author ? this.author : '') + 
+	'\r\n0 !LICENSE ' + (this.license ? this.license : '') + 
+	'\r\n0 BFC ' + (this.certifiedBFC?'':'NO') + 'CERTIFY ' + (this.CCW ? '' : 'CW') + 
+        '\r\n';
+
+    if(dataurl) {
+	ret += '0 PE_TEX_PATH -1\r\n0 PE_TEX_INFO ' + dataurl.content + '\r\n';
+    }
+
+    step.subModels.forEach(x => ret += x.toLDR(ldrLoader));
+    step.lines.forEach(x => ret += new LDR.Line2(x.c, x.p1, x.p2).toLDR());
+    step.conditionalLines.forEach(x => ret += new LDR.Line5(x.c, x.p1, x.p2, x.p3, x.p4).toLDR());
+
+    // Convert all texture triangles:
+    tt.forEach(x => { // Studio 2.0 triangle lines:
+        ret += '3 ' + x.c + ' ' + x.p1.toLDR() + ' ' + x.p2.toLDR() + ' ' + x.p3.toLDR();
+        let [U1, V1]=x.tmp.getUV(x.p1, x.p2, x.p3);
+        let [U2, V2]=x.tmp.getUV(x.p2, x.p3, x.p1);
+        let [U3, V3]=x.tmp.getUV(x.p3, x.p1, x.p2);
+        [U1,V1,U2,V2,U3,V3].map(LDR.convertFloat).forEach(x => ret += ' ' + x);
+        ret += '\r\n';
+    });
+
+    step.triangles.filter(x => !x.tmp).forEach(x => {
+        ret += new LDR.Line3(x.c, x.p1, x.p2, x.p3).toLDR();
+    });
+    step.quads.filter(x => !x.tmp).forEach(x => {
+        ret += new LDR.Line4(x.c, x.p1, x.p2, x.p3, x.p4).toLDR();
+        });
+
+    return ret;
 }