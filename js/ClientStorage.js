--- conflicted
+++ resolved
@@ -24,11 +24,8 @@
 	    // texmap added
 	}
 	if(event.oldVersion < 7) {
-<<<<<<< HEAD
 	    // Bug fix for when partType.cleanUp is called
-=======
 	    // step culling moved to lines
->>>>>>> 25381610
 	    var pStore = this.transaction.objectStore("parts");
 	    pStore.clear();
 	    var iStore = this.transaction.objectStore("instructions");
